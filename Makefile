.PHONY: check lint test build run clean all install generate-key setup-test-env test-integration test-integration-coverage test-all test-ts coverage coverage-clean build-bin build-lib build-cli run-presigned openapi gen-ts-client run-metrics

# Common configuration
TEST_PORT := 8080
TEST_PRIVATE_KEY := ./tests/testing-utils/local-keys/fee-payer-local.json
TEST_RPC_URL := http://127.0.0.1:8899
REGULAR_CONFIG := tests/testing-utils/fixtures/kora-test.toml
AUTH_CONFIG := tests/testing-utils/fixtures/auth-test.toml

# Output control patterns
QUIET_OUTPUT := >/dev/null 2>&1
TEST_OUTPUT_FILTER := 2>&1 | grep -E "(test |running |ok$$|FAILED|failed|error:|Error:|ERROR)" || true
SETUP_OUTPUT := >/dev/null 2>&1


# Default target
all: check test build

# install
install:
	cargo install --path crates/cli

# Check code formatting
check:
	cargo fmt --all -- --check

# Run all fixes and checks
lint:
	cargo clippy --fix --allow-dirty -- -D warnings
	cargo fmt --all
	cargo fmt --all -- --check
	
# Run tests
test:
	cargo test --lib --quiet

# Generate a random key that can be used as an API key or as an HMAC secret
generate-key:
	openssl rand -hex 32

# Server lifecycle management functions
define stop_kora_server
	@printf "Stopping Kora server...\n"
	@if [ -f .kora.pid ]; then \
		PID=$$(cat .kora.pid); \
		if kill -0 $$PID 2>/dev/null; then \
			kill $$PID 2>/dev/null || true; \
			sleep 1; \
			kill -9 $$PID 2>/dev/null || true; \
		fi; \
		rm -f .kora.pid; \
	fi; \
	pkill -f "kora" 2>/dev/null || true; \
	sleep 2
endef

# Solana validator lifecycle management functions
define start_solana_validator
	@echo "🚀 Starting local Solana test validator..."
	@solana-test-validator --reset --quiet >/dev/null 2>&1 &
	@echo $$! > .validator.pid
	@echo "⏳ Waiting for validator to start..."
	@sleep 5
endef

define stop_solana_validator
	@printf "Stopping Solana validator...\n"
	@if [ -f .validator.pid ]; then \
		PID=$$(cat .validator.pid); \
		if kill -0 $$PID 2>/dev/null; then \
			kill $$PID 2>/dev/null || true; \
			sleep 1; \
			kill -9 $$PID 2>/dev/null || true; \
		fi; \
		rm -f .validator.pid; \
	fi; \
	pkill -f "solana-test-validator" 2>/dev/null || true; \
	sleep 2; \
	rm -rf test-ledger 2>/dev/null || true
endef

# Start Kora server with flexible configuration
# Usage: $(call start_kora_server,description,cargo_cmd,cargo_flags,config_file,setup_env)
define start_kora_server
	@$(call stop_kora_server)
	@$(if $(5),\
		printf "🔧 Setting up test environment...\n"; \
		cargo run -p tests --bin setup_test_env $(SETUP_OUTPUT);)
	@echo "🚀 Starting Kora $(1)..."
	@$(if $(2),\
		$(2) -p kora-cli --bin kora $(3) -- --config $(4) --rpc-url $(TEST_RPC_URL) rpc --private-key $(TEST_PRIVATE_KEY) --port $(TEST_PORT) $(QUIET_OUTPUT) &,\
		make run >/dev/null 2>&1 &)
	@echo $$! > .kora.pid
	@echo "⏳ Waiting for server to start..."
	@sleep 5
endef

define run_regular_tests
	@echo "🧪 Running regular integration tests..."
	@$(1) -p tests --quiet --test integration $(2) -- --skip auth_integration_tests $(TEST_OUTPUT_FILTER)
endef

define run_auth_tests
	@echo "🧪 Running auth integration tests..."
	@$(1) -p tests --quiet --test integration auth_integration_tests $(2) -- --nocapture $(TEST_OUTPUT_FILTER)
endef

define run_integration_phase
	@echo "📋 Phase $(1): $(2)"
	@$(call start_kora_server,$(2),$(3),$(4),$(5),)
	$(6)
	@$(call stop_kora_server)
endef

# Setup test environment
setup-test-env:
	cargo run -p tests --bin setup_test_env

# Run all integration tests (regular + auth)
test-integration:
	@$(call start_solana_validator)
	@echo "🧪 Running all integration tests..."
	@echo "🔧 Setting up test environment..."
	@cargo run -p tests --bin setup_test_env $(SETUP_OUTPUT)
	$(call run_integration_phase,1,regular tests,cargo run,,$(REGULAR_CONFIG),$(call run_regular_tests,cargo test,))
	$(call run_integration_phase,2,auth tests,cargo run,,$(AUTH_CONFIG),$(call run_auth_tests,cargo test,))
	@echo "✅ All integration tests completed"
	@$(call stop_solana_validator)

# Run all integration tests with coverage instrumentation (for CI)
test-integration-coverage:
	@echo "🧪 Running all integration tests with coverage..."
	@echo "🔧 Setting up test environment..."
	@cargo run -p tests --bin setup_test_env $(SETUP_OUTPUT)
	$(call run_integration_phase,1,regular tests,cargo llvm-cov run,--no-report,$(REGULAR_CONFIG),$(call run_regular_tests,cargo llvm-cov test,--no-report))
	$(call run_integration_phase,2,auth tests,cargo llvm-cov run,--no-report,$(AUTH_CONFIG),$(call run_auth_tests,cargo llvm-cov test,--no-report))
	@echo "✅ All integration tests completed"


# Run TypeScript SDK tests with local validator and Kora node
test-ts:
	@$(call start_solana_validator)
	@$(call start_kora_server,node for TS tests,,,,)
	@printf "Running TypeScript SDK tests...\n"
	-@cd sdks/ts && pnpm test
	@$(call stop_kora_server)
	@$(call stop_solana_validator)

test-all: test test-integration test-ts

# Clean up any running validators
clean-validator:
	@$(call stop_solana_validator)

# Clean up any running Kora nodes
clean-kora:
	@$(call stop_kora_server)

# Clean up both validator and Kora node
clean-test-env: clean-validator clean-kora
	@echo "✅ Test environment cleaned up"

# Build all binaries
build:
	cargo build --workspace

# Build specific binary
build-bin:
	cargo build --bin $(bin)

# Build lib
build-lib:
	cargo build -p kora-lib

# Build cli
build-cli:
	cargo build -p kora-cli

# Build tk-rs
build-tk:
	cargo build -p tk-rs

# Run presigned release binary
run-presigned:
	cargo run --bin presigned

# Run with default configuration
run:
	cargo run -p kora-cli --bin kora -- --config kora.toml --rpc-url http://127.0.0.1:8899 rpc --private-key ./tests/testing-utils/local-keys/fee-payer-local.json


# Clean build artifacts
clean:
	cargo clean

# Generate OpenAPI documentation
openapi:
	cargo run -p kora-cli --bin kora --features docs -- openapi -o openapi.json

# Generate TypeScript client
gen-ts-client:
	@echo "🔧 Generating OpenAPI spec with docs feature..."
	cargo run -p kora-cli --bin kora --features docs -- openapi -o openapi.json
	@echo "🚀 Generating TypeScript client..."
	docker run --rm -v "${PWD}:/local" openapitools/openapi-generator-cli generate \
		-i /local/crates/lib/src/rpc_server/openapi/spec/combined_api.json \
		-g typescript-fetch \
		-o /local/generated/typescript-client \
		--additional-properties=supportsES6=true,npmName=kora-client,npmVersion=0.1.0

# Helper function to check and install cargo-llvm-cov and llvm-tools-preview
define check_coverage_tool
        @if ! command -v cargo-llvm-cov >/dev/null 2>&1; then \
                echo "🔧 cargo-llvm-cov not found, installing..."; \
                cargo install cargo-llvm-cov; \
        fi
        @if ! rustup component list --installed | grep -q llvm-tools-preview; then \
                echo "🔧 Installing llvm-tools-preview..."; \
                rustup component add llvm-tools-preview; \
        fi
  endef

# Generate HTML coverage report (unit tests only)
coverage:
	$(call check_coverage_tool)
	@echo "🧪 Generating HTML coverage report (unit tests only)..."
	@mkdir -p coverage
	cargo llvm-cov clean --workspace
	cargo llvm-cov --lib --html --output-dir coverage/html
	@echo "✅ HTML coverage report generated in coverage/html/"
	@echo "📊 Open coverage/html/index.html in your browser"

# Clean coverage artifacts
coverage-clean:
	@echo "🧹 Cleaning coverage artifacts..."
	rm -rf coverage/
	cargo llvm-cov clean --workspace
	@echo "✅ Coverage artifacts cleaned"

<<<<<<< HEAD
# Run Kora in Docker (no metrics)
run-docker:
	docker compose down
	docker compose build --no-cache kora
	docker compose up

# Update metrics configuration from kora.toml
update-metrics-config:
	@echo "Updating metrics configuration from kora.toml..."
	@cargo run -p kora-lib --bin update-config

# Run metrics (Prometheus + Grafana) - automatically updates config first
run-metrics: update-metrics-config
	cd crates/lib/src/metrics && docker compose -f docker-compose.metrics.yml down
	cd crates/lib/src/metrics && docker compose -f docker-compose.metrics.yml up
=======
# install ts sdk
install-ts-sdk:
	cd sdks/ts && pnpm install

# Build ts sdk
build-ts-sdk:
	cd sdks/ts && pnpm build
>>>>>>> 6705f603
<|MERGE_RESOLUTION|>--- conflicted
+++ resolved
@@ -237,7 +237,6 @@
 	cargo llvm-cov clean --workspace
 	@echo "✅ Coverage artifacts cleaned"
 
-<<<<<<< HEAD
 # Run Kora in Docker (no metrics)
 run-docker:
 	docker compose down
@@ -253,12 +252,11 @@
 run-metrics: update-metrics-config
 	cd crates/lib/src/metrics && docker compose -f docker-compose.metrics.yml down
 	cd crates/lib/src/metrics && docker compose -f docker-compose.metrics.yml up
-=======
+
 # install ts sdk
 install-ts-sdk:
 	cd sdks/ts && pnpm install
 
 # Build ts sdk
 build-ts-sdk:
-	cd sdks/ts && pnpm build
->>>>>>> 6705f603
+	cd sdks/ts && pnpm build