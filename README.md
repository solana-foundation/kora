--- conflicted
+++ resolved
@@ -45,25 +45,7 @@
 kora-rpc -- [OPTIONS] # --help for full list of options
 ```
 
-<<<<<<< HEAD
-### Configuration
-
-#### Command Line Arguments
-
-| Option                                                | Description                            | Default               |
-| ----------------------------------------------------- | -------------------------------------- | --------------------- |
-| `-p, --port <PORT>`                                   | Port number for the RPC server         | 8080                  |
-| `--rpc-url <RPC_URL>`                                 | RPC URL to connect to                  | http://127.0.0.1:8899 |
-| `--logging-format <FORMAT>`                           | Logging format (standard or json)      | standard              |
-| `--private-key <PRIVATE_KEY>`                         | Private key for signing (see formats below) | -                     |
-| `--config <FILE>`                                     | Path to kora.toml config file          | kora.toml             |
-
-#### Signer Configuration
-
-**General**
-=======
 **[→ Full Documentation](docs/README.md)** - Learn how Kora works
->>>>>>> 6d9145dc
 
 **[→ Quick Start Guide](docs/getting-started/QUICK_START.md)** - Get Kora running locally minutes
 
