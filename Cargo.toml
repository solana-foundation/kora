--- conflicted
+++ resolved
@@ -63,8 +63,5 @@
 deadpool-redis = "0.14.0"
 vaultrs = "0.7.3"
 tk-rs = { git = "https://github.com/pkxro/tk-rs.git" }
-<<<<<<< HEAD
-pyth-sdk-solana = "0.10.3"
-=======
 utoipa = { version = "4.2.0", features = ["yaml", "chrono"] }
->>>>>>> ba7c0ce7
+pyth-sdk-solana = "0.10.3"