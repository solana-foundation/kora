--- conflicted
+++ resolved
@@ -16,22 +16,12 @@
   RpcRequest,
   AuthenticationHeaders,
   KoraClientOptions,
-<<<<<<< HEAD
-  GeneratePaymentInstructionRequest,
-  GeneratePaymentInstructionResponse,
-} from "./types/index.js";
-import crypto from "crypto";
-import { getTransferCheckedInstruction, findAssociatedTokenPda } from "@solana-program/token-2022";
-import { Address, address, assertIsAddress } from "@solana/addresses";
-import { appendTransactionMessageInstruction, getBase64EncodedWireTransaction, createNoopSigner, getBase64Codec, getTransactionCodec, getCompiledTransactionMessageCodec, TransactionMessage, decompileTransactionMessage, compileTransactionMessage, partiallySignTransaction, partiallySignTransactionMessageWithSigners, pipe, type TransactionMessageBytes } from "@solana/kit";
-=======
   AppendPaymentInstructionRequest,
   AppendPaymentInstructionResponse,
 } from "./types/index.js";
 import crypto from "crypto";
 import { getTransferCheckedInstruction, findAssociatedTokenPda } from "@solana-program/token-2022";
 import { appendTransactionMessageInstruction, getBase64EncodedWireTransaction, createNoopSigner, getBase64Codec, getTransactionCodec, getCompiledTransactionMessageCodec, decompileTransactionMessage, compileTransactionMessage, type TransactionMessageBytes, Address, address, assertIsAddress } from "@solana/kit";
->>>>>>> da3d0f0d
 
 /**
  * Kora RPC client for interacting with the Kora paymaster service.
@@ -323,15 +313,9 @@
     return config.validation_config.allowed_spl_paid_tokens.includes(token);
   }
 
-<<<<<<< HEAD
-  async generatePaymentInstruction(
-    { transaction, fee_token, source_wallet, token_program_id }: GeneratePaymentInstructionRequest
-  ): Promise<GeneratePaymentInstructionResponse> {
-=======
   async appendPaymentInstruction(
     { transaction, fee_token, source_wallet, token_program_id }: AppendPaymentInstructionRequest
   ): Promise<AppendPaymentInstructionResponse> {
->>>>>>> da3d0f0d
     assertIsAddress(source_wallet);
     assertIsAddress(fee_token);
     assertIsAddress(token_program_id);
@@ -356,54 +340,22 @@
       owner: source_wallet,
       tokenProgram: token_program_id,
       mint: fee_token,
-<<<<<<< HEAD
-    }, { programAddress: token_program_id });
-=======
     });
->>>>>>> da3d0f0d
     const [destinationTokenAccount] = await findAssociatedTokenPda({
       owner: config.fee_payer as Address,
       tokenProgram: token_program_id,
       mint: fee_token,
-<<<<<<< HEAD
-    }, { programAddress: token_program_id });
-=======
     });
->>>>>>> da3d0f0d
 
     const paymentInstruction = await getTransferCheckedInstruction({
       source: sourceTokenAccount,
       mint: fee_token,
       destination: destinationTokenAccount,
-<<<<<<< HEAD
-      authority: createNoopSigner(koraPayer),
-=======
       authority: createNoopSigner(source_wallet),
->>>>>>> da3d0f0d
       amount: fee.fee_in_token,
       decimals: 6,
     }, { programAddress: token_program_id });
 
-<<<<<<< HEAD
-    const base64 = await pipe(
-      transaction,
-      (tx) => getBase64Codec().encode(tx),
-      (bytes) => getTransactionCodec().decode(bytes),
-      (tx) => getCompiledTransactionMessageCodec().decode(tx.messageBytes),
-      (msg) => decompileTransactionMessage(msg),
-      (msg) => appendTransactionMessageInstruction(paymentInstruction, msg),
-      (msg) => compileTransactionMessage(msg as any),
-      (compiled) => getCompiledTransactionMessageCodec().encode(compiled),
-      (encoded) => ({
-        ...getTransactionCodec().decode(getBase64Codec().encode(transaction)),
-        messageBytes: encoded as TransactionMessageBytes
-      }),
-      (tx) => getBase64EncodedWireTransaction(tx)
-    );
-
-    return {
-      transaction: base64,
-=======
     const transactionBytes = getBase64Codec().encode(transaction);
     const originalTransaction = getTransactionCodec().decode(transactionBytes);
     const originalMessage = getCompiledTransactionMessageCodec().decode(originalTransaction.messageBytes);
@@ -432,7 +384,6 @@
       transaction: base64,
       payment_amount: fee.fee_in_token,
       payment_token: fee_token,
->>>>>>> da3d0f0d
     };
 
     // then sign the transaction
