--- conflicted
+++ resolved
@@ -40,12 +40,9 @@
 toml = { workspace = true }
 log = { workspace = true }
 clap = { workspace = true }
-<<<<<<< HEAD
-pyth-sdk-solana = { workspace = true }
-=======
 utoipa = { workspace = true }
 dirs = "6.0.0"
->>>>>>> ba7c0ce7
+pyth-sdk-solana = { workspace = true }
 
 [dev-dependencies]
 tempfile = "3.2"
