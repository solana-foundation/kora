--- conflicted
+++ resolved
@@ -115,17 +115,9 @@
     account_pubkey: &Pubkey,
     expected_account_type: Option<AccountType>,
 ) -> Result<(), KoraError> {
-<<<<<<< HEAD
-    let account = CacheUtil::get_account_from_cache(rpc_client, account_pubkey, false)
-        .await
-        .map_err(|e| {
-            KoraError::InternalServerError(format!("Failed to get account {account_pubkey}: {e}"))
-        })?;
-=======
     let account = CacheUtil::get_account(rpc_client, account_pubkey, false).await.map_err(|e| {
         KoraError::InternalServerError(format!("Failed to get account {account_pubkey}: {e}"))
     })?;
->>>>>>> 0852c2a7
 
     if let Some(expected_type) = expected_account_type {
         expected_type.validate_account_type(&account, account_pubkey)?;
