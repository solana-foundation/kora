--- conflicted
+++ resolved
@@ -6,7 +6,6 @@
 use solana_client::nonblocking::rpc_client::RpcClient;
 
 use crate::{error::KoraError, oracle::PriceSource, token::check_valid_tokens};
-<<<<<<< HEAD
 
 /// Find the configuration file by checking multiple standard locations
 pub fn find_config_file(explicit_path: Option<&str>) -> Option<PathBuf> {
@@ -41,8 +40,6 @@
 
     None
 }
-=======
->>>>>>> 6d0ecd03
 
 #[derive(Debug, Deserialize)]
 pub struct Config {
@@ -151,11 +148,7 @@
                 allowed_tokens: vec!["token1".to_string()],
                 allowed_spl_paid_tokens: vec!["token3".to_string()],
                 disallowed_accounts: vec!["account1".to_string()],
-<<<<<<< HEAD
-                price_source: PriceSource::Fake,
-=======
                 price_source: PriceSource::Jupiter,
->>>>>>> 6d0ecd03
             },
             kora: KoraConfig { rate_limit: 100 },
         };
