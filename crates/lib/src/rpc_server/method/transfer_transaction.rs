use serde::{Deserialize, Serialize};
use solana_client::nonblocking::rpc_client::RpcClient;
use solana_commitment_config::CommitmentConfig;
use solana_message::Message;
use solana_sdk::{message::VersionedMessage, pubkey::Pubkey};
use solana_system_interface::instruction::transfer;
use std::{str::FromStr, sync::Arc};
use utoipa::ToSchema;

use crate::{
    constant::NATIVE_SOL,
    get_signer,
    transaction::{
        TransactionUtil, VersionedMessageExt, VersionedTransactionOps, VersionedTransactionResolved,
    },
    validator::transaction_validator::TransactionValidator,
    CacheUtil, KoraError, Signer as _,
};

#[derive(Debug, Deserialize, ToSchema)]
pub struct TransferTransactionRequest {
    pub amount: u64,
    pub token: String,
    pub source: String,
    pub destination: String,
}

#[derive(Debug, Serialize, ToSchema)]
pub struct TransferTransactionResponse {
    pub transaction: String,
    pub message: String,
    pub blockhash: String,
}

pub async fn transfer_transaction(
    rpc_client: &Arc<RpcClient>,
    request: TransferTransactionRequest,
) -> Result<TransferTransactionResponse, KoraError> {
    let signer = get_signer()?;
    let fee_payer = signer.solana_pubkey();

    let validator = TransactionValidator::new(fee_payer)?;

    let source = Pubkey::from_str(&request.source)
        .map_err(|e| KoraError::ValidationError(format!("Invalid source address: {e}")))?;
    let destination = Pubkey::from_str(&request.destination)
        .map_err(|e| KoraError::ValidationError(format!("Invalid destination address: {e}")))?;
    let token_mint = Pubkey::from_str(&request.token)
        .map_err(|e| KoraError::ValidationError(format!("Invalid token address: {e}")))?;

    // manually check disallowed account because we're creating the message
    if validator.is_disallowed_account(&source) {
        return Err(KoraError::InvalidTransaction(format!(
            "Source account {source} is disallowed"
        )));
    }

    if validator.is_disallowed_account(&destination) {
        return Err(KoraError::InvalidTransaction(format!(
            "Destination account {destination} is disallowed"
        )));
    }

    let mut instructions = vec![];

    // Handle native SOL transfers
    if request.token == NATIVE_SOL {
        instructions.push(transfer(&source, &destination, request.amount));
    } else {
        // Handle wrapped SOL and other SPL tokens
        let token_mint = validator.fetch_and_validate_token_mint(&token_mint, rpc_client).await?;
        let token_program = token_mint.get_token_program();
        let decimals = token_mint.decimals();

        let source_ata = token_program.get_associated_token_address(&source, &token_mint.address());
        let dest_ata =
            token_program.get_associated_token_address(&destination, &token_mint.address());

<<<<<<< HEAD
        CacheUtil::get_account_from_cache(rpc_client, &source_ata, false)
            .await
            .map_err(|_| KoraError::AccountNotFound(source_ata.to_string()))?;

        if CacheUtil::get_account_from_cache(rpc_client, &dest_ata, false).await.is_err() {
=======
        CacheUtil::get_account(rpc_client, &source_ata, false)
            .await
            .map_err(|_| KoraError::AccountNotFound(source_ata.to_string()))?;

        if CacheUtil::get_account(rpc_client, &dest_ata, false).await.is_err() {
>>>>>>> 0852c2a7
            instructions.push(token_program.create_associated_token_account_instruction(
                &fee_payer,
                &destination,
                &token_mint.address(),
            ));
        }

        instructions.push(
            token_program
                .create_transfer_checked_instruction(
                    &source_ata,
                    &token_mint.address(),
                    &dest_ata,
                    &source,
                    request.amount,
                    decimals,
                )
                .map_err(|e| {
                    KoraError::InvalidTransaction(format!(
                        "Failed to create transfer instruction: {e}"
                    ))
                })?,
        );
    }

    let blockhash =
        rpc_client.get_latest_blockhash_with_commitment(CommitmentConfig::finalized()).await?;

    let message = VersionedMessage::Legacy(Message::new_with_blockhash(
        &instructions,
        Some(&fee_payer),
        &blockhash.0,
    ));
    let transaction = TransactionUtil::new_unsigned_versioned_transaction(message);

    let mut resolved_transaction =
        VersionedTransactionResolved::from_kora_built_transaction(&transaction);

    // validate transaction before signing
    validator.validate_transaction(&mut resolved_transaction).await?;

    // Find the fee payer position in the account keys
    let fee_payer_position = resolved_transaction.find_signer_position(&fee_payer)?;

    let signature = signer.sign_solana(&resolved_transaction).await?;

    resolved_transaction.transaction.signatures[fee_payer_position] = signature;

    let encoded = resolved_transaction.encode_b64_transaction()?;
    let message_encoded = transaction.message.encode_b64_message()?;

    Ok(TransferTransactionResponse {
        transaction: encoded,
        message: message_encoded,
        blockhash: blockhash.0.to_string(),
    })
}<|MERGE_RESOLUTION|>--- conflicted
+++ resolved
@@ -76,19 +76,11 @@
         let dest_ata =
             token_program.get_associated_token_address(&destination, &token_mint.address());
 
-<<<<<<< HEAD
-        CacheUtil::get_account_from_cache(rpc_client, &source_ata, false)
-            .await
-            .map_err(|_| KoraError::AccountNotFound(source_ata.to_string()))?;
-
-        if CacheUtil::get_account_from_cache(rpc_client, &dest_ata, false).await.is_err() {
-=======
         CacheUtil::get_account(rpc_client, &source_ata, false)
             .await
             .map_err(|_| KoraError::AccountNotFound(source_ata.to_string()))?;
 
         if CacheUtil::get_account(rpc_client, &dest_ata, false).await.is_err() {
->>>>>>> 0852c2a7
             instructions.push(token_program.create_associated_token_account_instruction(
                 &fee_payer,
                 &destination,
