use async_trait::async_trait;
use base64::{engine::general_purpose::STANDARD, Engine as _};
use solana_client::nonblocking::rpc_client::RpcClient;
use solana_commitment_config::CommitmentConfig;
use solana_message::{v0::MessageAddressTableLookup, VersionedMessage};
use solana_sdk::{
    instruction::{CompiledInstruction, Instruction},
    pubkey::Pubkey,
    transaction::VersionedTransaction,
};
use std::{collections::HashMap, ops::Deref};

use solana_transaction_status_client_types::UiInstruction;

use crate::{
    error::KoraError,
    fee::fee::{FeeConfigUtil, TransactionFeeUtil},
    get_signer,
    state::get_config,
    transaction::{
        instruction_util::IxUtils, ParsedSPLInstructionData, ParsedSPLInstructionType,
        ParsedSystemInstructionData, ParsedSystemInstructionType,
    },
    validator::transaction_validator::TransactionValidator,
    CacheUtil, Signer,
};
use solana_address_lookup_table_interface::state::AddressLookupTable;

/// A fully resolved transaction with lookup tables and inner instructions resolved
pub struct VersionedTransactionResolved {
    pub transaction: VersionedTransaction,

    // Includes lookup table addresses
    pub all_account_keys: Vec<Pubkey>,

    // Includes all instructions, including inner instructions
    pub all_instructions: Vec<Instruction>,

    // Parsed instructions by type (None if not parsed yet)
    parsed_system_instructions:
        Option<HashMap<ParsedSystemInstructionType, Vec<ParsedSystemInstructionData>>>,

    // Parsed SPL instructions by type (None if not parsed yet)
    parsed_spl_instructions:
        Option<HashMap<ParsedSPLInstructionType, Vec<ParsedSPLInstructionData>>>,
}

impl Deref for VersionedTransactionResolved {
    type Target = VersionedTransaction;

    fn deref(&self) -> &Self::Target {
        &self.transaction
    }
}

#[async_trait]
pub trait VersionedTransactionOps {
    fn encode_b64_transaction(&self) -> Result<String, KoraError>;
    fn find_signer_position(&self, signer_pubkey: &Pubkey) -> Result<usize, KoraError>;

    async fn sign_transaction(
        &mut self,
        rpc_client: &RpcClient,
    ) -> Result<(VersionedTransaction, String), KoraError>;
    async fn sign_transaction_if_paid(
        &mut self,
        rpc_client: &RpcClient,
    ) -> Result<(VersionedTransaction, String), KoraError>;
    async fn sign_and_send_transaction(
        &mut self,
        rpc_client: &RpcClient,
    ) -> Result<(String, String), KoraError>;
}

impl VersionedTransactionResolved {
    pub async fn from_transaction(
        transaction: &VersionedTransaction,
        rpc_client: &RpcClient,
    ) -> Result<Self, KoraError> {
        let mut resolved = Self {
            transaction: transaction.clone(),
            all_account_keys: vec![],
            all_instructions: vec![],
            parsed_system_instructions: None,
            parsed_spl_instructions: None,
        };

        // 1. Resolve lookup table addresses based on transaction type
        let resolved_addresses = match &transaction.message {
            VersionedMessage::Legacy(_) => {
                // Legacy transactions don't have lookup tables
                vec![]
            }
            VersionedMessage::V0(v0_message) => {
                // V0 transactions may have lookup tables
                LookupTableUtil::resolve_lookup_table_addresses(
                    rpc_client,
                    &v0_message.address_table_lookups,
                )
                .await?
            }
        };

        // Set all accout keys
        let mut all_account_keys = transaction.message.static_account_keys().to_vec();
        all_account_keys.extend(resolved_addresses.clone());
        resolved.all_account_keys = all_account_keys.clone();

        // 2. Fetch all instructions
        let outer_instructions =
            IxUtils::uncompile_instructions(transaction.message.instructions(), &all_account_keys);

        let inner_instructions = resolved.fetch_inner_instructions(rpc_client).await?;

        resolved.all_instructions.extend(outer_instructions);
        resolved.all_instructions.extend(inner_instructions);

        Ok(resolved)
    }

    /// Only use this is we built the transaction ourselves, because it won't do any checks for resolving LUT, etc.
    pub fn from_kora_built_transaction(transaction: &VersionedTransaction) -> Self {
        Self {
            transaction: transaction.clone(),
            all_account_keys: transaction.message.static_account_keys().to_vec(),
            all_instructions: IxUtils::uncompile_instructions(
                transaction.message.instructions(),
                transaction.message.static_account_keys(),
            ),
            parsed_system_instructions: None,
            parsed_spl_instructions: None,
        }
    }

    /// Fetch inner instructions via simulation
    async fn fetch_inner_instructions(
        &mut self,
        rpc_client: &RpcClient,
    ) -> Result<Vec<Instruction>, KoraError> {
        let simulation_result = rpc_client
            .simulate_transaction(&self.transaction)
            .await
            .map_err(|e| KoraError::RpcError(format!("Failed to simulate transaction: {e}")))?;

        if let Some(err) = simulation_result.value.err {
            log::warn!(
                "Transaction simulation failed: {err}, continuing without inner instructions",
            );
            return Err(KoraError::InvalidTransaction(
                "Transaction inner instructions fetching failed.".to_string(),
            ));
        }

        if let Some(inner_instructions) = simulation_result.value.inner_instructions {
            let mut compiled_inner_instructions: Vec<CompiledInstruction> = vec![];

            inner_instructions.iter().for_each(|ix| {
                ix.instructions.iter().for_each(|inner_ix| {
                    if let UiInstruction::Compiled(ix) = inner_ix {
                        compiled_inner_instructions.push(CompiledInstruction {
                            program_id_index: ix.program_id_index,
                            accounts: ix.accounts.clone(),
                            data: bs58::decode(&ix.data).into_vec().unwrap_or_default(),
                        });
                    }
                });
            });

            return Ok(IxUtils::uncompile_instructions(
                &compiled_inner_instructions,
                &self.all_account_keys,
            ));
        }

        Ok(vec![])
    }

    pub fn get_or_parse_system_instructions(
        &mut self,
    ) -> Result<&HashMap<ParsedSystemInstructionType, Vec<ParsedSystemInstructionData>>, KoraError>
    {
        if self.parsed_system_instructions.is_none() {
            self.parsed_system_instructions = Some(IxUtils::parse_system_instructions(self)?);
        }
        Ok(self.parsed_system_instructions.as_ref().unwrap())
    }

    pub fn get_or_parse_spl_instructions(
        &mut self,
    ) -> Result<&HashMap<ParsedSPLInstructionType, Vec<ParsedSPLInstructionData>>, KoraError> {
        if self.parsed_spl_instructions.is_none() {
            self.parsed_spl_instructions = Some(IxUtils::parse_token_instructions(self)?);
        }
        Ok(self.parsed_spl_instructions.as_ref().unwrap())
    }
}

// Implementation of the consolidated trait for VersionedTransactionResolved
#[async_trait]
impl VersionedTransactionOps for VersionedTransactionResolved {
    fn encode_b64_transaction(&self) -> Result<String, KoraError> {
        let serialized = bincode::serialize(&self.transaction).map_err(|e| {
            KoraError::SerializationError(format!("Base64 serialization failed: {e}"))
        })?;
        Ok(STANDARD.encode(serialized))
    }

    fn find_signer_position(&self, signer_pubkey: &Pubkey) -> Result<usize, KoraError> {
        self.transaction
            .message
            .static_account_keys()
            .iter()
            .position(|key| key == signer_pubkey)
            .ok_or_else(|| {
                KoraError::InvalidTransaction(format!(
                    "Signer {signer_pubkey} not found in transaction account keys"
                ))
            })
    }

    async fn sign_transaction(
        &mut self,
        rpc_client: &RpcClient,
    ) -> Result<(VersionedTransaction, String), KoraError> {
        let signer = get_signer()?;
        let validator = TransactionValidator::new(signer.solana_pubkey())?;

        // Validate transaction and accounts (already resolved)
        validator.validate_transaction(self).await?;

        // Get latest blockhash and update transaction
        let mut transaction = self.transaction.clone();

        if transaction.signatures.is_empty() {
            let blockhash = rpc_client
                .get_latest_blockhash_with_commitment(CommitmentConfig::finalized())
                .await?;
            transaction.message.set_recent_blockhash(blockhash.0);
        }

        // Validate transaction fee
        let estimated_fee =
            TransactionFeeUtil::get_estimate_fee(rpc_client, &transaction.message).await?;
        validator.validate_lamport_fee(estimated_fee)?;

        // Sign transaction
        let signature = signer.sign_solana(&transaction).await?;

        // Find the fee payer position - don't assume it's at position 0
        let fee_payer_position = self.find_signer_position(&signer.solana_pubkey())?;
        transaction.signatures[fee_payer_position] = signature;

        // Serialize signed transaction
        let serialized = bincode::serialize(&transaction)?;
        let encoded = STANDARD.encode(serialized);

        Ok((transaction, encoded))
    }

    async fn sign_transaction_if_paid(
        &mut self,
        rpc_client: &RpcClient,
    ) -> Result<(VersionedTransaction, String), KoraError> {
        let signer = get_signer()?;
        let fee_payer = signer.solana_pubkey();
        let config = &get_config()?;

        // Get the simulation result for fee calculation
        let min_transaction_fee = FeeConfigUtil::estimate_transaction_fee(
            rpc_client,
            self,
            Some(&fee_payer),
            config.validation.is_payment_required(),
        )
        .await?;

        let required_lamports = config
            .validation
            .price
            .get_required_lamports(
                Some(rpc_client),
                Some(config.validation.price_source.clone()),
                min_transaction_fee,
            )
            .await?;

        // Only validate payment if not free
        if required_lamports > 0 {
            // Get the expected payment destination
            let payment_destination = config.kora.get_payment_address()?;

            // Validate token payment using the resolved transaction
            TransactionValidator::validate_token_payment(
                self,
                required_lamports,
                rpc_client,
                &payment_destination,
            )
            .await?;
        }

        // Sign the transaction
        self.sign_transaction(rpc_client).await
    }

    async fn sign_and_send_transaction(
        &mut self,
        rpc_client: &RpcClient,
    ) -> Result<(String, String), KoraError> {
        let (transaction, encoded) = self.sign_transaction(rpc_client).await?;

        // Send and confirm transaction
        let signature = rpc_client
            .send_and_confirm_transaction(&transaction)
            .await
            .map_err(|e| KoraError::RpcError(e.to_string()))?;

        Ok((signature.to_string(), encoded))
    }
}

pub struct LookupTableUtil {}

impl LookupTableUtil {
    /// Resolves addresses from lookup tables for V0 transactions
    pub async fn resolve_lookup_table_addresses(
        rpc_client: &RpcClient,
        lookup_table_lookups: &[MessageAddressTableLookup],
    ) -> Result<Vec<Pubkey>, KoraError> {
        let mut resolved_addresses = Vec::new();

        // Maybe we can use caching here, there's a chance the lookup tables get updated though, so tbd
        for lookup in lookup_table_lookups {
            let lookup_table_account =
<<<<<<< HEAD
                CacheUtil::get_account_from_cache(rpc_client, &lookup.account_key, false)
                    .await
                    .map_err(|e| {
                        KoraError::RpcError(format!("Failed to fetch lookup table: {e}"))
                    })?;
=======
                CacheUtil::get_account(rpc_client, &lookup.account_key, false).await.map_err(
                    |e| KoraError::RpcError(format!("Failed to fetch lookup table: {e}")),
                )?;
>>>>>>> 0852c2a7

            // Parse the lookup table account data to get the actual addresses
            let address_lookup_table = AddressLookupTable::deserialize(&lookup_table_account.data)
                .map_err(|e| {
                    KoraError::InvalidTransaction(format!(
                        "Failed to deserialize lookup table: {e}"
                    ))
                })?;

            // Resolve writable addresses
            for &index in &lookup.writable_indexes {
                if let Some(address) = address_lookup_table.addresses.get(index as usize) {
                    resolved_addresses.push(*address);
                } else {
                    return Err(KoraError::InvalidTransaction(format!(
                        "Lookup table index {index} out of bounds for writable addresses"
                    )));
                }
            }

            // Resolve readonly addresses
            for &index in &lookup.readonly_indexes {
                if let Some(address) = address_lookup_table.addresses.get(index as usize) {
                    resolved_addresses.push(*address);
                } else {
                    return Err(KoraError::InvalidTransaction(format!(
                        "Lookup table index {index} out of bounds for readonly addresses"
                    )));
                }
            }
        }

        Ok(resolved_addresses)
    }
}

#[cfg(test)]
mod tests {
    use crate::{tests::common::get_mock_rpc_client, transaction::TransactionUtil};

    use super::*;
    use solana_address_lookup_table_interface::state::LookupTableMeta;
    use solana_message::{v0, Message};
    use solana_sdk::{
        account::Account,
        hash::Hash,
        instruction::{AccountMeta, CompiledInstruction, Instruction},
        signature::Keypair,
        signer::Signer,
    };

    #[test]
    fn test_encode_transaction_b64() {
        let keypair = Keypair::new();
        let instruction = Instruction::new_with_bytes(
            Pubkey::new_unique(),
            &[1, 2, 3],
            vec![AccountMeta::new(keypair.pubkey(), true)],
        );
        let message =
            VersionedMessage::Legacy(Message::new(&[instruction], Some(&keypair.pubkey())));
        let tx = VersionedTransaction::try_new(message, &[&keypair]).unwrap();

        let resolved = VersionedTransactionResolved::from_kora_built_transaction(&tx);
        let encoded = resolved.encode_b64_transaction().unwrap();
        assert!(!encoded.is_empty());
        assert!(encoded
            .chars()
            .all(|c| c.is_ascii_alphanumeric() || c == '+' || c == '/' || c == '='));
    }

    #[test]
    fn test_encode_decode_b64_transaction() {
        let keypair = Keypair::new();
        let instruction = Instruction::new_with_bytes(
            Pubkey::new_unique(),
            &[1, 2, 3],
            vec![AccountMeta::new(keypair.pubkey(), true)],
        );
        let message =
            VersionedMessage::Legacy(Message::new(&[instruction], Some(&keypair.pubkey())));
        let tx = VersionedTransaction::try_new(message, &[&keypair]).unwrap();

        let resolved = VersionedTransactionResolved::from_kora_built_transaction(&tx);
        let encoded = resolved.encode_b64_transaction().unwrap();
        let decoded = TransactionUtil::decode_b64_transaction(&encoded).unwrap();

        assert_eq!(tx, decoded);
    }

    #[test]
    fn test_find_signer_position_success() {
        let keypair = Keypair::new();
        let program_id = Pubkey::new_unique();
        let instruction = Instruction::new_with_bytes(
            program_id,
            &[1, 2, 3],
            vec![AccountMeta::new(keypair.pubkey(), true)],
        );
        let message =
            VersionedMessage::Legacy(Message::new(&[instruction], Some(&keypair.pubkey())));
        let transaction = TransactionUtil::new_unsigned_versioned_transaction_resolved(message);

        let position = transaction.find_signer_position(&keypair.pubkey()).unwrap();
        assert_eq!(position, 0); // Fee payer is typically at position 0
    }

    #[test]
    fn test_find_signer_position_success_v0() {
        let keypair = Keypair::new();
        let program_id = Pubkey::new_unique();
        let other_account = Pubkey::new_unique();

        let v0_message = v0::Message {
            header: solana_message::MessageHeader {
                num_required_signatures: 1,
                num_readonly_signed_accounts: 0,
                num_readonly_unsigned_accounts: 2,
            },
            account_keys: vec![keypair.pubkey(), other_account, program_id],
            recent_blockhash: Hash::default(),
            instructions: vec![CompiledInstruction {
                program_id_index: 2,
                accounts: vec![0, 1],
                data: vec![1, 2, 3],
            }],
            address_table_lookups: vec![],
        };
        let message = VersionedMessage::V0(v0_message);
        let transaction = TransactionUtil::new_unsigned_versioned_transaction_resolved(message);

        let position = transaction.find_signer_position(&keypair.pubkey()).unwrap();
        assert_eq!(position, 0);

        let other_position = transaction.find_signer_position(&other_account).unwrap();
        assert_eq!(other_position, 1);
    }

    #[test]
    fn test_find_signer_position_not_found() {
        let keypair = Keypair::new();
        let missing_keypair = Keypair::new();
        let instruction = Instruction::new_with_bytes(
            Pubkey::new_unique(),
            &[1, 2, 3],
            vec![AccountMeta::new(keypair.pubkey(), true)],
        );
        let message =
            VersionedMessage::Legacy(Message::new(&[instruction], Some(&keypair.pubkey())));
        let transaction = TransactionUtil::new_unsigned_versioned_transaction_resolved(message);

        let result = transaction.find_signer_position(&missing_keypair.pubkey());
        assert!(matches!(result, Err(KoraError::InvalidTransaction(_))));

        if let Err(KoraError::InvalidTransaction(msg)) = result {
            assert!(msg.contains(&missing_keypair.pubkey().to_string()));
            assert!(msg.contains("not found in transaction account keys"));
        }
    }

    #[test]
    fn test_find_signer_position_empty_account_keys() {
        // Create a transaction with minimal account keys
        let v0_message = v0::Message {
            header: solana_message::MessageHeader {
                num_required_signatures: 0,
                num_readonly_signed_accounts: 0,
                num_readonly_unsigned_accounts: 0,
            },
            account_keys: vec![], // Empty account keys
            recent_blockhash: Hash::default(),
            instructions: vec![],
            address_table_lookups: vec![],
        };
        let message = VersionedMessage::V0(v0_message);
        let transaction = TransactionUtil::new_unsigned_versioned_transaction_resolved(message);
        let search_key = Pubkey::new_unique();

        let result = transaction.find_signer_position(&search_key);
        assert!(matches!(result, Err(KoraError::InvalidTransaction(_))));
    }

    #[tokio::test]
    async fn test_resolve_lookup_table_addresses() {
        let lookup_account_key = Pubkey::new_unique();
        let address1 = Pubkey::new_unique();
        let address2 = Pubkey::new_unique();
        let address3 = Pubkey::new_unique();

        let lookup_table = AddressLookupTable {
            meta: LookupTableMeta {
                deactivation_slot: u64::MAX,
                last_extended_slot: 0,
                last_extended_slot_start_index: 0,
                authority: Some(Pubkey::new_unique()),
                _padding: 0,
            },
            addresses: vec![address1, address2, address3].into(),
        };

        let serialized_data = lookup_table.serialize_for_tests().unwrap();

        let rpc_client = get_mock_rpc_client(&Account {
            data: serialized_data,
            executable: false,
            lamports: 0,
            owner: Pubkey::new_unique(),
            rent_epoch: 0,
        });

        let lookups = vec![solana_message::v0::MessageAddressTableLookup {
            account_key: lookup_account_key,
            writable_indexes: vec![0, 2], // address1, address3
            readonly_indexes: vec![1],    // address2
        }];

        let resolved_addresses =
            LookupTableUtil::resolve_lookup_table_addresses(&rpc_client, &lookups).await.unwrap();

        assert_eq!(resolved_addresses.len(), 3);
        assert_eq!(resolved_addresses[0], address1);
        assert_eq!(resolved_addresses[1], address3);
        assert_eq!(resolved_addresses[2], address2);
    }
}<|MERGE_RESOLUTION|>--- conflicted
+++ resolved
@@ -332,17 +332,9 @@
         // Maybe we can use caching here, there's a chance the lookup tables get updated though, so tbd
         for lookup in lookup_table_lookups {
             let lookup_table_account =
-<<<<<<< HEAD
-                CacheUtil::get_account_from_cache(rpc_client, &lookup.account_key, false)
-                    .await
-                    .map_err(|e| {
-                        KoraError::RpcError(format!("Failed to fetch lookup table: {e}"))
-                    })?;
-=======
                 CacheUtil::get_account(rpc_client, &lookup.account_key, false).await.map_err(
                     |e| KoraError::RpcError(format!("Failed to fetch lookup table: {e}")),
                 )?;
->>>>>>> 0852c2a7
 
             // Parse the lookup table account data to get the actual addresses
             let address_lookup_table = AddressLookupTable::deserialize(&lookup_table_account.data)
