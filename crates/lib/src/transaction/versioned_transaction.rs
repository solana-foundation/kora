use async_trait::async_trait;
use base64::{engine::general_purpose::STANDARD, Engine as _};
use solana_client::{nonblocking::rpc_client::RpcClient, rpc_config::RpcSimulateTransactionConfig};
use solana_commitment_config::CommitmentConfig;
use solana_message::{v0::MessageAddressTableLookup, VersionedMessage};
use solana_sdk::{
    instruction::{CompiledInstruction, Instruction},
    pubkey::Pubkey,
    transaction::VersionedTransaction,
};
use std::{collections::HashMap, ops::Deref};

use solana_transaction_status_client_types::UiInstruction;

use crate::{
    error::KoraError,
    fee::fee::{FeeConfigUtil, TransactionFeeUtil},
    signer::KoraSigner,
    state::get_config,
    transaction::{
        instruction_util::IxUtils, ParsedSPLInstructionData, ParsedSPLInstructionType,
        ParsedSystemInstructionData, ParsedSystemInstructionType,
    },
    validator::transaction_validator::TransactionValidator,
    CacheUtil, Signer,
};
use solana_address_lookup_table_interface::state::AddressLookupTable;

/// A fully resolved transaction with lookup tables and inner instructions resolved
pub struct VersionedTransactionResolved {
    pub transaction: VersionedTransaction,

    // Includes lookup table addresses
    pub all_account_keys: Vec<Pubkey>,

    // Includes all instructions, including inner instructions
    pub all_instructions: Vec<Instruction>,

    // Parsed instructions by type (None if not parsed yet)
    parsed_system_instructions:
        Option<HashMap<ParsedSystemInstructionType, Vec<ParsedSystemInstructionData>>>,

    // Parsed SPL instructions by type (None if not parsed yet)
    parsed_spl_instructions:
        Option<HashMap<ParsedSPLInstructionType, Vec<ParsedSPLInstructionData>>>,
}

impl Deref for VersionedTransactionResolved {
    type Target = VersionedTransaction;

    fn deref(&self) -> &Self::Target {
        &self.transaction
    }
}

#[async_trait]
pub trait VersionedTransactionOps {
    fn encode_b64_transaction(&self) -> Result<String, KoraError>;
    fn find_signer_position(&self, signer_pubkey: &Pubkey) -> Result<usize, KoraError>;

    async fn sign_transaction(
        &mut self,
        signer: &std::sync::Arc<KoraSigner>,
        rpc_client: &RpcClient,
    ) -> Result<(VersionedTransaction, String), KoraError>;
    async fn sign_transaction_if_paid(
        &mut self,
        signer: &std::sync::Arc<KoraSigner>,
        rpc_client: &RpcClient,
    ) -> Result<(VersionedTransaction, String), KoraError>;
    async fn sign_and_send_transaction(
        &mut self,
        signer: &std::sync::Arc<KoraSigner>,
        rpc_client: &RpcClient,
    ) -> Result<(String, String), KoraError>;
}

impl VersionedTransactionResolved {
    pub async fn from_transaction(
        transaction: &VersionedTransaction,
        rpc_client: &RpcClient,
        sig_verify: bool,
    ) -> Result<Self, KoraError> {
        let mut resolved = Self {
            transaction: transaction.clone(),
            all_account_keys: vec![],
            all_instructions: vec![],
            parsed_system_instructions: None,
            parsed_spl_instructions: None,
        };

        // 1. Resolve lookup table addresses based on transaction type
        let resolved_addresses = match &transaction.message {
            VersionedMessage::Legacy(_) => {
                // Legacy transactions don't have lookup tables
                vec![]
            }
            VersionedMessage::V0(v0_message) => {
                // V0 transactions may have lookup tables
                LookupTableUtil::resolve_lookup_table_addresses(
                    rpc_client,
                    &v0_message.address_table_lookups,
                )
                .await?
            }
        };

        // Set all accout keys
        let mut all_account_keys = transaction.message.static_account_keys().to_vec();
        all_account_keys.extend(resolved_addresses.clone());
        resolved.all_account_keys = all_account_keys.clone();

        // 2. Fetch all instructions
        let outer_instructions =
            IxUtils::uncompile_instructions(transaction.message.instructions(), &all_account_keys);

        let inner_instructions = resolved.fetch_inner_instructions(rpc_client, sig_verify).await?;

        resolved.all_instructions.extend(outer_instructions);
        resolved.all_instructions.extend(inner_instructions);

        Ok(resolved)
    }

    /// Only use this is we built the transaction ourselves, because it won't do any checks for resolving LUT, etc.
    pub fn from_kora_built_transaction(transaction: &VersionedTransaction) -> Self {
        Self {
            transaction: transaction.clone(),
            all_account_keys: transaction.message.static_account_keys().to_vec(),
            all_instructions: IxUtils::uncompile_instructions(
                transaction.message.instructions(),
                transaction.message.static_account_keys(),
            ),
            parsed_system_instructions: None,
            parsed_spl_instructions: None,
        }
    }

    /// Fetch inner instructions via simulation
    async fn fetch_inner_instructions(
        &mut self,
        rpc_client: &RpcClient,
        sig_verify: bool,
    ) -> Result<Vec<Instruction>, KoraError> {
        let simulation_result = rpc_client
            .simulate_transaction_with_config(
                &self.transaction,
<<<<<<< HEAD
                RpcSimulateTransactionConfig { sig_verify, ..Default::default() },
=======
                RpcSimulateTransactionConfig {
                    commitment: Some(rpc_client.commitment()),
                    sig_verify,
                    ..Default::default()
                },
>>>>>>> 18eafc41
            )
            .await
            .map_err(|e| KoraError::RpcError(format!("Failed to simulate transaction: {e}")))?;

        if let Some(err) = simulation_result.value.err {
            log::warn!("Transaction simulation failed: {err}");
            return Err(KoraError::InvalidTransaction(
                "Transaction inner instructions fetching failed.".to_string(),
            ));
        }

        if let Some(inner_instructions) = simulation_result.value.inner_instructions {
            let mut compiled_inner_instructions: Vec<CompiledInstruction> = vec![];

            inner_instructions.iter().for_each(|ix| {
                ix.instructions.iter().for_each(|inner_ix| {
                    if let UiInstruction::Compiled(ix) = inner_ix {
                        compiled_inner_instructions.push(CompiledInstruction {
                            program_id_index: ix.program_id_index,
                            accounts: ix.accounts.clone(),
                            data: bs58::decode(&ix.data).into_vec().unwrap_or_default(),
                        });
                    }
                });
            });

            return Ok(IxUtils::uncompile_instructions(
                &compiled_inner_instructions,
                &self.all_account_keys,
            ));
        }

        Ok(vec![])
    }

    pub fn get_or_parse_system_instructions(
        &mut self,
    ) -> Result<&HashMap<ParsedSystemInstructionType, Vec<ParsedSystemInstructionData>>, KoraError>
    {
        if self.parsed_system_instructions.is_none() {
            self.parsed_system_instructions = Some(IxUtils::parse_system_instructions(self)?);
        }
        Ok(self.parsed_system_instructions.as_ref().unwrap())
    }

    pub fn get_or_parse_spl_instructions(
        &mut self,
    ) -> Result<&HashMap<ParsedSPLInstructionType, Vec<ParsedSPLInstructionData>>, KoraError> {
        if self.parsed_spl_instructions.is_none() {
            self.parsed_spl_instructions = Some(IxUtils::parse_token_instructions(self)?);
        }
        Ok(self.parsed_spl_instructions.as_ref().unwrap())
    }
}

// Implementation of the consolidated trait for VersionedTransactionResolved
#[async_trait]
impl VersionedTransactionOps for VersionedTransactionResolved {
    fn encode_b64_transaction(&self) -> Result<String, KoraError> {
        let serialized = bincode::serialize(&self.transaction).map_err(|e| {
            KoraError::SerializationError(format!("Base64 serialization failed: {e}"))
        })?;
        Ok(STANDARD.encode(serialized))
    }

    fn find_signer_position(&self, signer_pubkey: &Pubkey) -> Result<usize, KoraError> {
        self.transaction
            .message
            .static_account_keys()
            .iter()
            .position(|key| key == signer_pubkey)
            .ok_or_else(|| {
                KoraError::InvalidTransaction(format!(
                    "Signer {signer_pubkey} not found in transaction account keys"
                ))
            })
    }

    async fn sign_transaction(
        &mut self,
        signer: &std::sync::Arc<KoraSigner>,
        rpc_client: &RpcClient,
    ) -> Result<(VersionedTransaction, String), KoraError> {
        let validator = TransactionValidator::new(signer.solana_pubkey())?;

        // Validate transaction and accounts (already resolved)
        validator.validate_transaction(self).await?;

        // Get latest blockhash and update transaction
        let mut transaction = self.transaction.clone();

        if transaction.signatures.is_empty() {
            let blockhash = rpc_client
                .get_latest_blockhash_with_commitment(CommitmentConfig::finalized())
                .await?;
            transaction.message.set_recent_blockhash(blockhash.0);
        }

        // Validate transaction fee using resolved transaction
        let estimated_fee = TransactionFeeUtil::get_estimate_fee_resolved(rpc_client, self).await?;
        validator.validate_lamport_fee(estimated_fee)?;

        // Sign transaction
        let signature = signer.sign_solana(&transaction).await?;

        // Find the fee payer position - don't assume it's at position 0
        let fee_payer_position = self.find_signer_position(&signer.solana_pubkey())?;
        transaction.signatures[fee_payer_position] = signature;

        // Serialize signed transaction
        let serialized = bincode::serialize(&transaction)?;
        let encoded = STANDARD.encode(serialized);

        Ok((transaction, encoded))
    }

    async fn sign_transaction_if_paid(
        &mut self,
        signer: &std::sync::Arc<KoraSigner>,
        rpc_client: &RpcClient,
    ) -> Result<(VersionedTransaction, String), KoraError> {
        let fee_payer = signer.solana_pubkey();
        let config = &get_config()?;

        // Get the simulation result for fee calculation
        let min_transaction_fee = FeeConfigUtil::estimate_transaction_fee(
            rpc_client,
            self,
            &fee_payer,
            config.validation.is_payment_required(),
        )
        .await?;

        let required_lamports = config
            .validation
            .price
            .get_required_lamports(
                Some(rpc_client),
                Some(config.validation.price_source.clone()),
                min_transaction_fee,
            )
            .await?;

        // Only validate payment if not free
        if required_lamports > 0 {
            // Get the expected payment destination
            let payment_destination = config.kora.get_payment_address(&signer.solana_pubkey())?;

            // Validate token payment using the resolved transaction
            TransactionValidator::validate_token_payment(
                self,
                required_lamports,
                rpc_client,
                &payment_destination,
            )
            .await?;
        }

        // Sign the transaction
        self.sign_transaction(signer, rpc_client).await
    }

    async fn sign_and_send_transaction(
        &mut self,
        signer: &std::sync::Arc<KoraSigner>,
        rpc_client: &RpcClient,
    ) -> Result<(String, String), KoraError> {
        let (transaction, encoded) = self.sign_transaction(signer, rpc_client).await?;

        // Send and confirm transaction
        let signature = rpc_client
            .send_and_confirm_transaction(&transaction)
            .await
            .map_err(|e| KoraError::RpcError(e.to_string()))?;

        Ok((signature.to_string(), encoded))
    }
}

pub struct LookupTableUtil {}

impl LookupTableUtil {
    /// Resolves addresses from lookup tables for V0 transactions
    pub async fn resolve_lookup_table_addresses(
        rpc_client: &RpcClient,
        lookup_table_lookups: &[MessageAddressTableLookup],
    ) -> Result<Vec<Pubkey>, KoraError> {
        let mut resolved_addresses = Vec::new();

        // Maybe we can use caching here, there's a chance the lookup tables get updated though, so tbd
        for lookup in lookup_table_lookups {
            let lookup_table_account =
                CacheUtil::get_account(rpc_client, &lookup.account_key, false).await.map_err(
                    |e| KoraError::RpcError(format!("Failed to fetch lookup table: {e}")),
                )?;

            // Parse the lookup table account data to get the actual addresses
            let address_lookup_table = AddressLookupTable::deserialize(&lookup_table_account.data)
                .map_err(|e| {
                    KoraError::InvalidTransaction(format!(
                        "Failed to deserialize lookup table: {e}"
                    ))
                })?;

            // Resolve writable addresses
            for &index in &lookup.writable_indexes {
                if let Some(address) = address_lookup_table.addresses.get(index as usize) {
                    resolved_addresses.push(*address);
                } else {
                    return Err(KoraError::InvalidTransaction(format!(
                        "Lookup table index {index} out of bounds for writable addresses"
                    )));
                }
            }

            // Resolve readonly addresses
            for &index in &lookup.readonly_indexes {
                if let Some(address) = address_lookup_table.addresses.get(index as usize) {
                    resolved_addresses.push(*address);
                } else {
                    return Err(KoraError::InvalidTransaction(format!(
                        "Lookup table index {index} out of bounds for readonly addresses"
                    )));
                }
            }
        }

        Ok(resolved_addresses)
    }
}

#[cfg(test)]
mod tests {
    use crate::{
        config::SplTokenConfig,
        tests::{
            common::RpcMockBuilder, config_mock::mock_state::setup_config_mock,
            toml_mock::ConfigBuilder,
        },
        transaction::TransactionUtil,
        Config,
    };
    use serde_json::json;
    use solana_client::rpc_request::RpcRequest;
    use std::collections::HashMap;

    use super::*;
    use solana_address_lookup_table_interface::state::LookupTableMeta;
    use solana_message::{v0, Message};
    use solana_sdk::{
        account::Account,
        hash::Hash,
        instruction::{AccountMeta, CompiledInstruction, Instruction},
        signature::Keypair,
        signer::Signer,
    };

    fn setup_test_config() -> Config {
        ConfigBuilder::new()
            .with_programs(vec![])
            .with_tokens(vec![])
            .with_spl_paid_tokens(SplTokenConfig::Allowlist(vec![]))
            .with_free_price()
            .with_cache_config(None, false, 60, 30) // Disable cache for tests
            .build_config()
            .expect("Failed to build test config")
    }

    #[test]
    fn test_encode_transaction_b64() {
        let keypair = Keypair::new();
        let instruction = Instruction::new_with_bytes(
            Pubkey::new_unique(),
            &[1, 2, 3],
            vec![AccountMeta::new(keypair.pubkey(), true)],
        );
        let message =
            VersionedMessage::Legacy(Message::new(&[instruction], Some(&keypair.pubkey())));
        let tx = VersionedTransaction::try_new(message, &[&keypair]).unwrap();

        let resolved = VersionedTransactionResolved::from_kora_built_transaction(&tx);
        let encoded = resolved.encode_b64_transaction().unwrap();
        assert!(!encoded.is_empty());
        assert!(encoded
            .chars()
            .all(|c| c.is_ascii_alphanumeric() || c == '+' || c == '/' || c == '='));
    }

    #[test]
    fn test_encode_decode_b64_transaction() {
        let keypair = Keypair::new();
        let instruction = Instruction::new_with_bytes(
            Pubkey::new_unique(),
            &[1, 2, 3],
            vec![AccountMeta::new(keypair.pubkey(), true)],
        );
        let message =
            VersionedMessage::Legacy(Message::new(&[instruction], Some(&keypair.pubkey())));
        let tx = VersionedTransaction::try_new(message, &[&keypair]).unwrap();

        let resolved = VersionedTransactionResolved::from_kora_built_transaction(&tx);
        let encoded = resolved.encode_b64_transaction().unwrap();
        let decoded = TransactionUtil::decode_b64_transaction(&encoded).unwrap();

        assert_eq!(tx, decoded);
    }

    #[test]
    fn test_find_signer_position_success() {
        let keypair = Keypair::new();
        let program_id = Pubkey::new_unique();
        let instruction = Instruction::new_with_bytes(
            program_id,
            &[1, 2, 3],
            vec![AccountMeta::new(keypair.pubkey(), true)],
        );
        let message =
            VersionedMessage::Legacy(Message::new(&[instruction], Some(&keypair.pubkey())));
        let transaction = TransactionUtil::new_unsigned_versioned_transaction_resolved(message);

        let position = transaction.find_signer_position(&keypair.pubkey()).unwrap();
        assert_eq!(position, 0); // Fee payer is typically at position 0
    }

    #[test]
    fn test_find_signer_position_success_v0() {
        let keypair = Keypair::new();
        let program_id = Pubkey::new_unique();
        let other_account = Pubkey::new_unique();

        let v0_message = v0::Message {
            header: solana_message::MessageHeader {
                num_required_signatures: 1,
                num_readonly_signed_accounts: 0,
                num_readonly_unsigned_accounts: 2,
            },
            account_keys: vec![keypair.pubkey(), other_account, program_id],
            recent_blockhash: Hash::default(),
            instructions: vec![CompiledInstruction {
                program_id_index: 2,
                accounts: vec![0, 1],
                data: vec![1, 2, 3],
            }],
            address_table_lookups: vec![],
        };
        let message = VersionedMessage::V0(v0_message);
        let transaction = TransactionUtil::new_unsigned_versioned_transaction_resolved(message);

        let position = transaction.find_signer_position(&keypair.pubkey()).unwrap();
        assert_eq!(position, 0);

        let other_position = transaction.find_signer_position(&other_account).unwrap();
        assert_eq!(other_position, 1);
    }

    #[test]
    fn test_find_signer_position_middle_of_accounts() {
        let keypair1 = Keypair::new();
        let keypair2 = Keypair::new();
        let keypair3 = Keypair::new();
        let program_id = Pubkey::new_unique();

        let v0_message = v0::Message {
            header: solana_message::MessageHeader {
                num_required_signatures: 3,
                num_readonly_signed_accounts: 0,
                num_readonly_unsigned_accounts: 1,
            },
            account_keys: vec![keypair1.pubkey(), keypair2.pubkey(), keypair3.pubkey(), program_id],
            recent_blockhash: Hash::default(),
            instructions: vec![CompiledInstruction {
                program_id_index: 3,
                accounts: vec![0, 1, 2],
                data: vec![1, 2, 3],
            }],
            address_table_lookups: vec![],
        };
        let message = VersionedMessage::V0(v0_message);
        let transaction = TransactionUtil::new_unsigned_versioned_transaction_resolved(message);

        assert_eq!(transaction.find_signer_position(&keypair1.pubkey()).unwrap(), 0);
        assert_eq!(transaction.find_signer_position(&keypair2.pubkey()).unwrap(), 1);
        assert_eq!(transaction.find_signer_position(&keypair3.pubkey()).unwrap(), 2);
    }

    #[test]
    fn test_find_signer_position_not_found() {
        let keypair = Keypair::new();
        let missing_keypair = Keypair::new();
        let instruction = Instruction::new_with_bytes(
            Pubkey::new_unique(),
            &[1, 2, 3],
            vec![AccountMeta::new(keypair.pubkey(), true)],
        );
        let message =
            VersionedMessage::Legacy(Message::new(&[instruction], Some(&keypair.pubkey())));
        let transaction = TransactionUtil::new_unsigned_versioned_transaction_resolved(message);

        let result = transaction.find_signer_position(&missing_keypair.pubkey());
        assert!(matches!(result, Err(KoraError::InvalidTransaction(_))));

        if let Err(KoraError::InvalidTransaction(msg)) = result {
            assert!(msg.contains(&missing_keypair.pubkey().to_string()));
            assert!(msg.contains("not found in transaction account keys"));
        }
    }

    #[test]
    fn test_find_signer_position_empty_account_keys() {
        // Create a transaction with minimal account keys
        let v0_message = v0::Message {
            header: solana_message::MessageHeader {
                num_required_signatures: 0,
                num_readonly_signed_accounts: 0,
                num_readonly_unsigned_accounts: 0,
            },
            account_keys: vec![], // Empty account keys
            recent_blockhash: Hash::default(),
            instructions: vec![],
            address_table_lookups: vec![],
        };
        let message = VersionedMessage::V0(v0_message);
        let transaction = TransactionUtil::new_unsigned_versioned_transaction_resolved(message);
        let search_key = Pubkey::new_unique();

        let result = transaction.find_signer_position(&search_key);
        assert!(matches!(result, Err(KoraError::InvalidTransaction(_))));
    }

    #[test]
    fn test_from_kora_built_transaction() {
        let keypair = Keypair::new();
        let program_id = Pubkey::new_unique();
        let instruction = Instruction::new_with_bytes(
            program_id,
            &[1, 2, 3, 4],
            vec![
                AccountMeta::new(keypair.pubkey(), true),
                AccountMeta::new_readonly(Pubkey::new_unique(), false),
            ],
        );
        let message =
            VersionedMessage::Legacy(Message::new(&[instruction.clone()], Some(&keypair.pubkey())));
        let transaction = VersionedTransaction::try_new(message.clone(), &[&keypair]).unwrap();

        let resolved = VersionedTransactionResolved::from_kora_built_transaction(&transaction);

        assert_eq!(resolved.transaction, transaction);
        assert_eq!(resolved.all_account_keys, transaction.message.static_account_keys());
        assert_eq!(resolved.all_instructions.len(), 1);

        // Check instruction properties rather than direct equality since IxUtils::uncompile_instructions
        // properly sets signer status based on the transaction message
        let resolved_instruction = &resolved.all_instructions[0];
        assert_eq!(resolved_instruction.program_id, instruction.program_id);
        assert_eq!(resolved_instruction.data, instruction.data);
        assert_eq!(resolved_instruction.accounts.len(), instruction.accounts.len());

        assert!(resolved.parsed_system_instructions.is_none());
        assert!(resolved.parsed_spl_instructions.is_none());
    }

    #[test]
    fn test_from_kora_built_transaction_v0() {
        let keypair = Keypair::new();
        let program_id = Pubkey::new_unique();
        let other_account = Pubkey::new_unique();

        let v0_message = v0::Message {
            header: solana_message::MessageHeader {
                num_required_signatures: 1,
                num_readonly_signed_accounts: 0,
                num_readonly_unsigned_accounts: 2,
            },
            account_keys: vec![keypair.pubkey(), other_account, program_id],
            recent_blockhash: Hash::new_unique(),
            instructions: vec![CompiledInstruction {
                program_id_index: 2,
                accounts: vec![0, 1],
                data: vec![1, 2, 3],
            }],
            address_table_lookups: vec![],
        };
        let message = VersionedMessage::V0(v0_message);
        let transaction = VersionedTransaction::try_new(message.clone(), &[&keypair]).unwrap();

        let resolved = VersionedTransactionResolved::from_kora_built_transaction(&transaction);

        assert_eq!(resolved.transaction, transaction);
        assert_eq!(resolved.all_account_keys, vec![keypair.pubkey(), other_account, program_id]);
        assert_eq!(resolved.all_instructions.len(), 1);
        assert_eq!(resolved.all_instructions[0].program_id, program_id);
        assert_eq!(resolved.all_instructions[0].accounts.len(), 2);
        assert_eq!(resolved.all_instructions[0].data, vec![1, 2, 3]);
    }

    #[tokio::test]
    async fn test_from_transaction_legacy() {
        let config = setup_test_config();
        let _m = setup_config_mock(config);

        let keypair = Keypair::new();
        let instruction = Instruction::new_with_bytes(
            Pubkey::new_unique(),
            &[1, 2, 3],
            vec![AccountMeta::new(keypair.pubkey(), true)],
        );
        let message =
            VersionedMessage::Legacy(Message::new(&[instruction.clone()], Some(&keypair.pubkey())));
        let transaction = VersionedTransaction::try_new(message, &[&keypair]).unwrap();

        // Mock RPC client that will be used for inner instructions
        let mut mocks = HashMap::new();
        mocks.insert(
            RpcRequest::SimulateTransaction,
            json!({
                "context": { "slot": 1 },
                "value": {
                    "err": null,
                    "logs": [],
                    "accounts": null,
                    "unitsConsumed": 1000,
                    "innerInstructions": []
                }
            }),
        );
        let rpc_client = RpcMockBuilder::new().with_custom_mocks(mocks).build();

        let resolved =
            VersionedTransactionResolved::from_transaction(&transaction, &rpc_client, true)
                .await
                .unwrap();

        assert_eq!(resolved.transaction, transaction);
        assert_eq!(resolved.all_account_keys, transaction.message.static_account_keys());
        assert_eq!(resolved.all_instructions.len(), 1); // Only outer instruction since no inner instructions in mock

        // Check instruction properties rather than direct equality since IxUtils::uncompile_instructions
        // properly sets signer status based on the transaction message
        let resolved_instruction = &resolved.all_instructions[0];
        assert_eq!(resolved_instruction.program_id, instruction.program_id);
        assert_eq!(resolved_instruction.data, instruction.data);
        assert_eq!(resolved_instruction.accounts.len(), instruction.accounts.len());
        assert_eq!(resolved_instruction.accounts[0].pubkey, instruction.accounts[0].pubkey);
        assert_eq!(
            resolved_instruction.accounts[0].is_writable,
            instruction.accounts[0].is_writable
        );
    }

    #[tokio::test]
    async fn test_from_transaction_v0_with_lookup_tables() {
        let config = setup_test_config();
        let _m = setup_config_mock(config);

        let keypair = Keypair::new();
        let program_id = Pubkey::new_unique();
        let lookup_table_account = Pubkey::new_unique();
        let resolved_address = Pubkey::new_unique();

        // Create lookup table
        let lookup_table = AddressLookupTable {
            meta: LookupTableMeta {
                deactivation_slot: u64::MAX,
                last_extended_slot: 0,
                last_extended_slot_start_index: 0,
                authority: Some(Pubkey::new_unique()),
                _padding: 0,
            },
            addresses: vec![resolved_address].into(),
        };

        let v0_message = v0::Message {
            header: solana_message::MessageHeader {
                num_required_signatures: 1,
                num_readonly_signed_accounts: 0,
                num_readonly_unsigned_accounts: 1,
            },
            account_keys: vec![keypair.pubkey(), program_id],
            recent_blockhash: Hash::new_unique(),
            instructions: vec![CompiledInstruction {
                program_id_index: 1,
                accounts: vec![0, 2], // Index 2 comes from lookup table
                data: vec![42],
            }],
            address_table_lookups: vec![solana_message::v0::MessageAddressTableLookup {
                account_key: lookup_table_account,
                writable_indexes: vec![0],
                readonly_indexes: vec![],
            }],
        };

        let message = VersionedMessage::V0(v0_message);
        let transaction = VersionedTransaction::try_new(message, &[&keypair]).unwrap();

        // Create mock RPC client with lookup table account and simulation
        let mut mocks = HashMap::new();
        let serialized_data = lookup_table.serialize_for_tests().unwrap();
        let encoded_data = base64::engine::general_purpose::STANDARD.encode(&serialized_data);

        mocks.insert(
            RpcRequest::GetAccountInfo,
            json!({
                "context": { "slot": 1 },
                "value": {
                    "data": [encoded_data, "base64"],
                    "executable": false,
                    "lamports": 0,
                    "owner": "AddressLookupTab1e1111111111111111111111111".to_string(),
                    "rentEpoch": 0
                }
            }),
        );

        mocks.insert(
            RpcRequest::SimulateTransaction,
            json!({
                "context": { "slot": 1 },
                "value": {
                    "err": null,
                    "logs": [],
                    "accounts": null,
                    "unitsConsumed": 1000,
                    "innerInstructions": []
                }
            }),
        );

        let rpc_client = RpcMockBuilder::new().with_custom_mocks(mocks).build();

        let resolved =
            VersionedTransactionResolved::from_transaction(&transaction, &rpc_client, true)
                .await
                .unwrap();

        assert_eq!(resolved.transaction, transaction);

        // Should include both static accounts and resolved addresses
        assert_eq!(resolved.all_account_keys.len(), 3); // keypair, program_id, resolved_address
        assert_eq!(resolved.all_account_keys[0], keypair.pubkey());
        assert_eq!(resolved.all_account_keys[1], program_id);
        assert_eq!(resolved.all_account_keys[2], resolved_address);
    }

    #[tokio::test]
    async fn test_from_transaction_simulation_failure() {
        let config = setup_test_config();
        let _m = setup_config_mock(config);

        let keypair = Keypair::new();
        let instruction = Instruction::new_with_bytes(
            Pubkey::new_unique(),
            &[1, 2, 3],
            vec![AccountMeta::new(keypair.pubkey(), true)],
        );
        let message =
            VersionedMessage::Legacy(Message::new(&[instruction], Some(&keypair.pubkey())));
        let transaction = VersionedTransaction::try_new(message, &[&keypair]).unwrap();

        // Mock RPC client with simulation error
        let mut mocks = HashMap::new();
        mocks.insert(
            RpcRequest::SimulateTransaction,
            json!({
                "context": { "slot": 1 },
                "value": {
                    "err": "InstructionError",
                    "logs": ["Some error log"],
                    "accounts": null,
                    "unitsConsumed": 0
                }
            }),
        );
        let rpc_client = RpcMockBuilder::new().with_custom_mocks(mocks).build();

        let result =
            VersionedTransactionResolved::from_transaction(&transaction, &rpc_client, true).await;

        // The simulation should fail, but the exact error type depends on mock implementation
        // We expect either an RpcError (from mock deserialization) or InvalidTransaction (from simulation logic)
        assert!(result.is_err());

        match result {
            Err(KoraError::RpcError(msg)) => {
                assert!(msg.contains("Failed to simulate transaction"));
            }
            Err(KoraError::InvalidTransaction(msg)) => {
                assert!(msg.contains("inner instructions fetching failed"));
            }
            _ => panic!("Expected RpcError or InvalidTransaction"),
        }
    }

    #[tokio::test]
    async fn test_fetch_inner_instructions_with_inner_instructions() {
        let config = setup_test_config();
        let _m = setup_config_mock(config);

        let keypair = Keypair::new();
        let instruction = Instruction::new_with_bytes(
            Pubkey::new_unique(),
            &[1, 2, 3],
            vec![AccountMeta::new(keypair.pubkey(), true)],
        );
        let message =
            VersionedMessage::Legacy(Message::new(&[instruction], Some(&keypair.pubkey())));
        let transaction = VersionedTransaction::try_new(message, &[&keypair]).unwrap();

        // Mock RPC client with inner instructions
        let inner_instruction_data = bs58::encode(&[10, 20, 30]).into_string();
        let mut mocks = HashMap::new();
        mocks.insert(
            RpcRequest::SimulateTransaction,
            json!({
                "context": { "slot": 1 },
                "value": {
                    "err": null,
                    "logs": [],
                    "accounts": null,
                    "unitsConsumed": 1000,
                    "innerInstructions": [
                        {
                            "index": 0,
                            "instructions": [
                                {
                                    "programIdIndex": 1,
                                    "accounts": [0],
                                    "data": inner_instruction_data
                                }
                            ]
                        }
                    ]
                }
            }),
        );
        let rpc_client = RpcMockBuilder::new().with_custom_mocks(mocks).build();

        let mut resolved = VersionedTransactionResolved::from_kora_built_transaction(&transaction);
        let inner_instructions =
            resolved.fetch_inner_instructions(&rpc_client, true).await.unwrap();

        assert_eq!(inner_instructions.len(), 1);
        assert_eq!(inner_instructions[0].data, vec![10, 20, 30]);
    }

    #[tokio::test]
    async fn test_fetch_inner_instructions_with_sig_verify_false() {
        let config = setup_test_config();
        let _m = setup_config_mock(config);

        let keypair = Keypair::new();
        let instruction = Instruction::new_with_bytes(
            Pubkey::new_unique(),
            &[1, 2, 3],
            vec![AccountMeta::new(keypair.pubkey(), true)],
        );
        let message =
            VersionedMessage::Legacy(Message::new(&[instruction], Some(&keypair.pubkey())));
        let transaction = VersionedTransaction::try_new(message, &[&keypair]).unwrap();

        // Mock RPC client with inner instructions
        let inner_instruction_data = bs58::encode(&[10, 20, 30]).into_string();
        let mut mocks = HashMap::new();
        mocks.insert(
            RpcRequest::SimulateTransaction,
            json!({
                "context": { "slot": 1 },
                "value": {
                    "err": null,
                    "logs": [],
                    "accounts": null,
                    "unitsConsumed": 1000,
                    "innerInstructions": [
                        {
                            "index": 0,
                            "instructions": [
                                {
                                    "programIdIndex": 1,
                                    "accounts": [0],
                                    "data": inner_instruction_data
                                }
                            ]
                        }
                    ]
                }
            }),
        );
        let rpc_client = RpcMockBuilder::new().with_custom_mocks(mocks).build();

        let mut resolved = VersionedTransactionResolved::from_kora_built_transaction(&transaction);
        let inner_instructions =
            resolved.fetch_inner_instructions(&rpc_client, false).await.unwrap();

        assert_eq!(inner_instructions.len(), 1);
        assert_eq!(inner_instructions[0].data, vec![10, 20, 30]);
    }

    #[tokio::test]
    async fn test_get_or_parse_system_instructions() {
        let config = setup_test_config();
        let _m = setup_config_mock(config);

        let keypair = Keypair::new();
        let recipient = Pubkey::new_unique();

        // Create a system transfer instruction
        let instruction =
            solana_sdk::system_instruction::transfer(&keypair.pubkey(), &recipient, 1000000);
        let message =
            VersionedMessage::Legacy(Message::new(&[instruction], Some(&keypair.pubkey())));
        let transaction = VersionedTransaction::try_new(message, &[&keypair]).unwrap();

        let mut resolved = VersionedTransactionResolved::from_kora_built_transaction(&transaction);

        // First call should parse and cache
        let parsed1_len = {
            let parsed1 = resolved.get_or_parse_system_instructions().unwrap();
            assert!(!parsed1.is_empty());
            parsed1.len()
        };

        // Second call should return cached result
        let parsed2 = resolved.get_or_parse_system_instructions().unwrap();
        assert_eq!(parsed1_len, parsed2.len());

        // Should contain transfer instruction
        assert!(
            parsed2.contains_key(&crate::transaction::ParsedSystemInstructionType::SystemTransfer)
        );
    }

    #[tokio::test]
    async fn test_resolve_lookup_table_addresses() {
        let config = setup_test_config();
        let _m = setup_config_mock(config);

        let lookup_account_key = Pubkey::new_unique();
        let address1 = Pubkey::new_unique();
        let address2 = Pubkey::new_unique();
        let address3 = Pubkey::new_unique();

        let lookup_table = AddressLookupTable {
            meta: LookupTableMeta {
                deactivation_slot: u64::MAX,
                last_extended_slot: 0,
                last_extended_slot_start_index: 0,
                authority: Some(Pubkey::new_unique()),
                _padding: 0,
            },
            addresses: vec![address1, address2, address3].into(),
        };

        let serialized_data = lookup_table.serialize_for_tests().unwrap();

        let rpc_client = RpcMockBuilder::new()
            .with_account_info(&Account {
                data: serialized_data,
                executable: false,
                lamports: 0,
                owner: Pubkey::new_unique(),
                rent_epoch: 0,
            })
            .build();

        let lookups = vec![solana_message::v0::MessageAddressTableLookup {
            account_key: lookup_account_key,
            writable_indexes: vec![0, 2], // address1, address3
            readonly_indexes: vec![1],    // address2
        }];

        let resolved_addresses =
            LookupTableUtil::resolve_lookup_table_addresses(&rpc_client, &lookups).await.unwrap();

        assert_eq!(resolved_addresses.len(), 3);
        assert_eq!(resolved_addresses[0], address1);
        assert_eq!(resolved_addresses[1], address3);
        assert_eq!(resolved_addresses[2], address2);
    }

    #[tokio::test]
    async fn test_resolve_lookup_table_addresses_empty() {
        let rpc_client = RpcMockBuilder::new().with_account_not_found().build();
        let lookups = vec![];

        let resolved_addresses =
            LookupTableUtil::resolve_lookup_table_addresses(&rpc_client, &lookups).await.unwrap();

        assert_eq!(resolved_addresses.len(), 0);
    }

    #[tokio::test]
    async fn test_resolve_lookup_table_addresses_account_not_found() {
        let rpc_client = RpcMockBuilder::new().with_account_not_found().build();
        let lookups = vec![solana_message::v0::MessageAddressTableLookup {
            account_key: Pubkey::new_unique(),
            writable_indexes: vec![0],
            readonly_indexes: vec![],
        }];

        let result = LookupTableUtil::resolve_lookup_table_addresses(&rpc_client, &lookups).await;
        assert!(matches!(result, Err(KoraError::RpcError(_))));

        if let Err(KoraError::RpcError(msg)) = result {
            assert!(msg.contains("Failed to fetch lookup table"));
        }
    }

    #[tokio::test]
    async fn test_resolve_lookup_table_addresses_invalid_index() {
        let config = setup_test_config();
        let _m = setup_config_mock(config);

        let lookup_account_key = Pubkey::new_unique();
        let address1 = Pubkey::new_unique();

        let lookup_table = AddressLookupTable {
            meta: LookupTableMeta {
                deactivation_slot: u64::MAX,
                last_extended_slot: 0,
                last_extended_slot_start_index: 0,
                authority: Some(Pubkey::new_unique()),
                _padding: 0,
            },
            addresses: vec![address1].into(), // Only 1 address, index 0
        };

        let serialized_data = lookup_table.serialize_for_tests().unwrap();
        let rpc_client = RpcMockBuilder::new()
            .with_account_info(&Account {
                data: serialized_data,
                executable: false,
                lamports: 0,
                owner: Pubkey::new_unique(),
                rent_epoch: 0,
            })
            .build();

        // Try to access index 1 which doesn't exist
        let lookups = vec![solana_message::v0::MessageAddressTableLookup {
            account_key: lookup_account_key,
            writable_indexes: vec![1], // Invalid index
            readonly_indexes: vec![],
        }];

        let result = LookupTableUtil::resolve_lookup_table_addresses(&rpc_client, &lookups).await;
        assert!(matches!(result, Err(KoraError::InvalidTransaction(_))));

        if let Err(KoraError::InvalidTransaction(msg)) = result {
            assert!(msg.contains("index 1 out of bounds"));
            assert!(msg.contains("writable addresses"));
        }
    }

    #[tokio::test]
    async fn test_resolve_lookup_table_addresses_invalid_readonly_index() {
        let config = setup_test_config();
        let _m = setup_config_mock(config);

        let lookup_account_key = Pubkey::new_unique();
        let address1 = Pubkey::new_unique();

        let lookup_table = AddressLookupTable {
            meta: LookupTableMeta {
                deactivation_slot: u64::MAX,
                last_extended_slot: 0,
                last_extended_slot_start_index: 0,
                authority: Some(Pubkey::new_unique()),
                _padding: 0,
            },
            addresses: vec![address1].into(),
        };

        let serialized_data = lookup_table.serialize_for_tests().unwrap();
        let rpc_client = RpcMockBuilder::new()
            .with_account_info(&Account {
                data: serialized_data,
                executable: false,
                lamports: 0,
                owner: Pubkey::new_unique(),
                rent_epoch: 0,
            })
            .build();

        let lookups = vec![solana_message::v0::MessageAddressTableLookup {
            account_key: lookup_account_key,
            writable_indexes: vec![],
            readonly_indexes: vec![5], // Invalid index
        }];

        let result = LookupTableUtil::resolve_lookup_table_addresses(&rpc_client, &lookups).await;
        assert!(matches!(result, Err(KoraError::InvalidTransaction(_))));

        if let Err(KoraError::InvalidTransaction(msg)) = result {
            assert!(msg.contains("index 5 out of bounds"));
            assert!(msg.contains("readonly addresses"));
        }
    }
}<|MERGE_RESOLUTION|>--- conflicted
+++ resolved
@@ -145,15 +145,11 @@
         let simulation_result = rpc_client
             .simulate_transaction_with_config(
                 &self.transaction,
-<<<<<<< HEAD
-                RpcSimulateTransactionConfig { sig_verify, ..Default::default() },
-=======
                 RpcSimulateTransactionConfig {
                     commitment: Some(rpc_client.commitment()),
                     sig_verify,
                     ..Default::default()
                 },
->>>>>>> 18eafc41
             )
             .await
             .map_err(|e| KoraError::RpcError(format!("Failed to simulate transaction: {e}")))?;
