--- conflicted
+++ resolved
@@ -17,133 +17,67 @@
     transaction::{Transaction, VersionedTransaction},
 };
 
-<<<<<<< HEAD
-/// Decodes a base58-encoded string into bytes with comprehensive error handling.
-fn decode_base58(tx: &str) -> Result<Vec<u8>, KoraError> {
-    if tx.is_empty() {
-        return Err(KoraError::InvalidTransaction("Empty transaction string".to_string()));
-    }
-
-    bs58::decode(tx)
-        .into_vec()
+// Optimize & consolidate transaction encoding/decoding for base64
+/// Encodes any serializable data to base64 with standardized error handling
+pub fn encode_b64<T: serde::Serialize>(data: &T, type_name: &str) -> Result<String, KoraError> {
+    bincode::serialize(data)
         .map_err(|e| {
-            log::error!("Failed to decode base58 data: {}", e);
-            KoraError::InvalidTransaction(format!("Invalid base58: {}", e))
+            KoraError::SerializationError(format!("{} serialization failed: {}", type_name, e))
+        })
+        .map(|bytes| STANDARD.encode(bytes))
+}
+
+/// Decodes base64-encoded data with standardized error handling
+fn decode_b64<T: for<'a> serde::Deserialize<'a>>(
+    encoded: &str,
+    type_name: &str,
+) -> Result<T, KoraError> {
+    if encoded.is_empty() {
+        return Err(KoraError::InvalidTransaction(format!("Empty {} string", type_name)));
+    }
+
+    STANDARD
+        .decode(encoded)
+        .map_err(|e| {
+            KoraError::InvalidTransaction(format!("Failed to decode base64 {}: {}", type_name, e))
         })
         .and_then(|bytes| {
-            if bytes.is_empty() {
-                Err(KoraError::InvalidTransaction("Decoded bytes are empty".to_string()))
-            } else {
-                log::debug!("Successfully decoded base58 data: {} bytes", bytes.len());
-                Ok(bytes)
-            }
+            bincode::deserialize(&bytes).map_err(|e| {
+                log::error!(
+                    "Failed to deserialize {}: {}; Decoded bytes length: {}",
+                    type_name,
+                    e,
+                    bytes.len()
+                );
+                KoraError::InvalidTransaction(format!("Failed to deserialize {}: {}", type_name, e))
+            })
         })
 }
 
-/// Decodes a base64-encoded string into bytes with error handling.
-fn decode_base64(encoded: &str, type_name: &str) -> Result<Vec<u8>, KoraError> {
-    if encoded.is_empty() {
-        return Err(KoraError::InvalidTransaction(format!("Empty {} string", type_name)));
-    }
-
-    STANDARD.decode(encoded).map_err(|e| {
-        log::error!("Failed to decode base64 {}: {}", type_name, e);
-        KoraError::InvalidTransaction(format!("Failed to decode base64 {}: {}", type_name, e))
-    })
-}
-
-/// Generic function to deserialize transaction data with detailed error handling.
-fn deserialize_transaction<T: for<'a> serde::Deserialize<'a>>(
-    bytes: &[u8],
-    type_name: &str,
-) -> Result<T, KoraError> {
-    bincode::deserialize(bytes).map_err(|e| {
-        log::error!(
-            "Failed to deserialize {}: {}; Decoded bytes length: {}",
-            type_name,
-            e,
-            bytes.len()
-        );
-        KoraError::InvalidTransaction(format!("Failed to deserialize {}: {}", type_name, e))
-    })
-}
-
-/// Generic function for transaction encoding with unified error handling.
-fn encode_transaction<T: serde::Serialize>(
-    transaction: &T,
-    encoder: impl FnOnce(&[u8]) -> String,
-) -> Result<String, KoraError> {
-    bincode::serialize(transaction)
-        .map_err(|e| KoraError::SerializationError(format!("Serialization failed: {}", e)))
-        .map(|serialized| encoder(&serialized))
-}
-
-// Improved macro for creating encoding functions with consistent patterns
-macro_rules! define_encoding_functions {
-    ($(($name:ident, $type:ty, $encoder:expr)),*) => {
-        $(
-            pub fn $name(transaction: &$type) -> Result<String, KoraError> {
-                encode_transaction(transaction, $encoder)
-            }
-        )*
-    };
-}
-
-// Improved macro for creating decoding functions with consistent patterns
-macro_rules! define_decoding_functions {
-    ($(($name:ident, $type:ty, $type_name:expr, $decode_fn:expr)),*) => {
-        $(
-            pub fn $name(encoded: &str) -> Result<$type, KoraError> {
-                let decoded = $decode_fn(encoded)?;
-                deserialize_transaction::<$type>(&decoded, $type_name)
-            }
-        )*
-    };
-}
-
-// Define all encoding functions using the macro
-define_encoding_functions!(
-    (encode_transaction_b58, Transaction, |serialized| bs58::encode(serialized).into_string()),
-    (encode_transaction_b58_with_version, VersionedTransaction, |serialized| bs58::encode(
-        serialized
-    )
-    .into_string()),
-    (encode_transaction_b64, Transaction, |serialized| STANDARD.encode(serialized)),
-    (encode_transaction_b64_with_version, VersionedTransaction, |serialized| STANDARD
-        .encode(serialized))
-);
-
-// Define all decoding functions using the macro
-define_decoding_functions!(
-    (decode_b58_transaction, Transaction, "transaction", decode_base58),
-    (
-        decode_b58_transaction_with_version,
-        VersionedTransaction,
-        "versioned transaction",
-        decode_base58
-    ),
-    (decode_b64_transaction, Transaction, "transaction", |encoded| decode_base64(
-        encoded,
-        "transaction"
-    )),
-    (
-        decode_b64_transaction_with_version,
-        VersionedTransaction,
-        "versioned transaction",
-        |encoded| decode_base64(encoded, "versioned transaction")
-    )
-);
+// Specific transaction encoding/decoding functions using the generic implementations
+pub fn encode_b64_transaction(tx: &Transaction) -> Result<String, KoraError> {
+    encode_b64(tx, "transaction")
+}
+
+pub fn encode_b64_transaction_with_version(tx: &VersionedTransaction) -> Result<String, KoraError> {
+    encode_b64(tx, "versioned transaction")
+}
+
+pub fn encode_b64_message(message: &Message) -> Result<String, KoraError> {
+    encode_b64(message, "message")
+}
+
+pub fn decode_b64_transaction(encoded: &str) -> Result<Transaction, KoraError> {
+    decode_b64(encoded, "transaction")
+}
+
+pub fn decode_b64_transaction_with_version(
+    encoded: &str,
+) -> Result<VersionedTransaction, KoraError> {
+    decode_b64(encoded, "versioned transaction")
+}
 
 /// Converts CompiledInstructions back to regular Instructions by resolving account indexes
-=======
-use crate::{
-    config::ValidationConfig, error::KoraError, get_signer,
-    transaction::validator::TransactionValidator, Signer as _,
-};
-
-use base64::{engine::general_purpose::STANDARD, Engine as _};
-
->>>>>>> 5917edc5
 pub fn uncompile_instructions(
     instructions: &[CompiledInstruction],
     account_keys: &[Pubkey],
@@ -175,14 +109,11 @@
     let signer = get_signer()?;
     let validator = TransactionValidator::new(signer.solana_pubkey(), validation)?;
 
-    // Get latest blockhash
+    // Get latest blockhash - optimized with simpler error handling
     let (blockhash, _) = rpc_client
         .get_latest_blockhash_with_commitment(CommitmentConfig::finalized())
         .await
-        .map_err(|e| {
-            log::error!("Failed to get latest blockhash: {}", e);
-            KoraError::RpcError(format!("Blockhash retrieval failed: {}", e))
-        })?;
+        .map_err(|e| KoraError::RpcError(format!("Blockhash retrieval failed: {}", e)))?;
 
     Ok((validator, blockhash))
 }
@@ -192,8 +123,28 @@
     validator: &TransactionValidator,
     fee_estimator: impl Future<Output = Result<u64, KoraError>>,
 ) -> Result<(), KoraError> {
-    let fee = fee_estimator.await?;
-    validator.validate_lamport_fee(fee)
+    validator.validate_lamport_fee(fee_estimator.await?)
+}
+
+/// Common transaction validation logic for both transaction types
+async fn validate_transaction_common<T, F>(
+    rpc_client: &RpcClient,
+    validation: &ValidationConfig,
+    transaction: &T,
+    validator: &TransactionValidator,
+    validate_fn: F,
+    fee_estimator: impl Future<Output = Result<u64, KoraError>>,
+) -> Result<(), KoraError>
+where
+    F: FnOnce(&TransactionValidator, &T) -> Result<(), KoraError>,
+{
+    // Validate transaction
+    validate_fn(validator, transaction)?;
+
+    // Validate fee
+    validate_transaction_fee(validator, fee_estimator).await?;
+
+    Ok(())
 }
 
 /// Signs a legacy Solana transaction with validation
@@ -205,32 +156,36 @@
     let signer = get_signer()?;
     let (validator, blockhash) = prepare_transaction_signing(rpc_client, validation).await?;
 
-    // Validate transaction and accounts
-    validator.validate_transaction(&transaction)?;
-    validator.validate_disallowed_accounts(&transaction.message)?;
-
-    // Update blockhash
+    // Prepare transaction with blockhash
     let mut transaction = transaction;
-<<<<<<< HEAD
-    transaction.message.recent_blockhash = blockhash;
-=======
-    if transaction.signatures.is_empty() {
-        let blockhash =
-            rpc_client.get_latest_blockhash_with_commitment(CommitmentConfig::finalized()).await?;
-        transaction.message.recent_blockhash = blockhash.0;
-    }
->>>>>>> 5917edc5
-
-    // Validate transaction fee - with updated function call
-    validate_transaction_fee(&validator, estimate_transaction_fee(rpc_client, &transaction))
-        .await?;
+
+    // Update blockhash if needed
+    if transaction.signatures.is_empty()
+        || transaction.message.recent_blockhash == Default::default()
+    {
+        transaction.message.recent_blockhash = blockhash;
+    }
+
+    // Use validate_transaction_common for validation
+    validate_transaction_common(
+        rpc_client,
+        validation,
+        &transaction,
+        &validator,
+        |v, tx| {
+            v.validate_transaction(tx)?;
+            v.validate_disallowed_accounts(&tx.message)
+        },
+        estimate_transaction_fee(rpc_client, &transaction),
+    )
+    .await?;
 
     // Sign transaction
     let signature = signer.sign_solana(&transaction.message_data()).await?;
     transaction.signatures[0] = signature;
 
     // Encode transaction
-    let encoded = encode_transaction_b64(&transaction)?;
+    let encoded = encode_b64_transaction(&transaction)?;
 
     Ok((transaction, encoded))
 }
@@ -244,16 +199,19 @@
     let signer = get_signer()?;
     let (validator, blockhash) = prepare_transaction_signing(rpc_client, validation).await?;
 
-    // Validate transaction and accounts
-    validator.validate_transaction_with_versioned(&transaction)?;
-    validator.validate_disallowed_accounts_with_versioned(transaction.message.clone())?;
-
     let mut transaction = transaction;
     transaction.message.set_recent_blockhash(blockhash);
 
-    // Validate transaction fee - with updated function call
-    validate_transaction_fee(
+    // Use validate_transaction_common for validation
+    validate_transaction_common(
+        rpc_client,
+        validation,
+        &transaction,
         &validator,
+        |v, tx| {
+            v.validate_transaction_with_versioned(tx)?;
+            v.validate_disallowed_accounts_with_versioned(&tx.message.clone())
+        },
         crate::transaction::fees::estimate_versioned_transaction_fee(rpc_client, &transaction),
     )
     .await?;
@@ -263,9 +221,26 @@
     transaction.signatures[0] = signature;
 
     // Encode transaction
-    let encoded = encode_transaction_b58_with_version(&transaction)?;
+    let encoded = encode_b64_transaction_with_version(&transaction)?;
 
     Ok((transaction, encoded))
+}
+
+/// Standardized error handling for sending transactions
+async fn send_transaction_with_confirmation<T>(
+    rpc_client: &RpcClient,
+    transaction: &T,
+    tx_type: &str,
+) -> Result<String, KoraError>
+where
+    T: Sync + solana_client::rpc_client::SerializableTransaction,
+{
+    rpc_client.send_and_confirm_transaction(transaction).await.map(|sig| sig.to_string()).map_err(
+        |e| {
+            log::error!("{} sending failed: {}", tx_type, e);
+            KoraError::RpcError(format!("{} sending failed: {}", tx_type, e))
+        },
+    )
 }
 
 /// Signs and sends a legacy transaction
@@ -275,17 +250,11 @@
     transaction: Transaction,
 ) -> Result<(String, String), KoraError> {
     let (transaction, encoded) = sign_transaction(rpc_client, validation, transaction).await?;
-
-    // Send and confirm transaction
-    let signature = rpc_client.send_and_confirm_transaction(&transaction).await.map_err(|e| {
-        log::error!("Transaction sending failed: {}", e);
-        KoraError::RpcError(format!("Transaction sending failed: {}", e))
-    })?;
-
-    Ok((signature.to_string(), encoded))
-}
-
-<<<<<<< HEAD
+    let signature =
+        send_transaction_with_confirmation(rpc_client, &transaction, "Transaction").await?;
+    Ok((signature, encoded))
+}
+
 /// Signs and sends a versioned transaction
 pub async fn sign_and_send_transaction_with_version(
     rpc_client: &RpcClient,
@@ -294,29 +263,10 @@
 ) -> Result<(String, String), KoraError> {
     let (transaction, encoded) =
         sign_versioned_transaction(rpc_client, validation, transaction).await?;
-=======
-pub fn encode_b64_transaction(transaction: &Transaction) -> Result<String, KoraError> {
-    let serialized = bincode::serialize(transaction).map_err(|e| {
-        KoraError::SerializationError(format!("Base64 serialization failed: {}", e))
-    })?;
-    Ok(STANDARD.encode(serialized))
-}
-
-pub fn encode_b64_message(message: &Message) -> Result<String, KoraError> {
-    let serialized = bincode::serialize(message).map_err(|e| {
-        KoraError::SerializationError(format!("Base64 serialization failed: {}", e))
-    })?;
-    Ok(STANDARD.encode(serialized))
-}
->>>>>>> 5917edc5
-
-    // Send and confirm transaction
-    let signature = rpc_client.send_and_confirm_transaction(&transaction).await.map_err(|e| {
-        log::error!("Versioned transaction sending failed: {}", e);
-        KoraError::RpcError(format!("Versioned transaction sending failed: {}", e))
-    })?;
-
-    Ok((signature.to_string(), encoded))
+    let signature =
+        send_transaction_with_confirmation(rpc_client, &transaction, "Versioned transaction")
+            .await?;
+    Ok((signature, encoded))
 }
 
 #[cfg(test)]
@@ -351,7 +301,7 @@
     }
 
     #[test]
-    fn test_encode_transaction_b64() {
+    fn test_encode_b64_transaction() {
         let keypair = Keypair::new();
         let instruction = Instruction::new_with_bytes(
             Pubkey::new_unique(),
