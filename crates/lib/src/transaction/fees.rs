--- conflicted
+++ resolved
@@ -10,11 +10,7 @@
 
 use crate::{
     error::KoraError,
-<<<<<<< HEAD
-    oracle::{PriceOracle, PriceSource},
-=======
     oracle::{get_price_oracle, PriceSource, RetryingPriceOracle},
->>>>>>> 6d0ecd03
 };
 
 #[derive(Debug, Clone, Serialize, Deserialize, ToSchema)]
@@ -95,12 +91,8 @@
     let mint_data = Mint::unpack(&mint_account.data)
         .map_err(|e| KoraError::InvalidTransaction(format!("Invalid mint: {}", e)))?;
     // Initialize price oracle with retries for reliability
-<<<<<<< HEAD
-    let oracle = PriceOracle::new(3, Duration::from_secs(1), price_source);
-=======
     let oracle =
         RetryingPriceOracle::new(3, Duration::from_secs(1), get_price_oracle(price_source));
->>>>>>> 6d0ecd03
 
     // Get token price in SOL directly
     let token_price = oracle
