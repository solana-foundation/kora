--- conflicted
+++ resolved
@@ -5,11 +5,7 @@
     transaction::Transaction,
 };
 
-<<<<<<< HEAD
 use super::{KeypairUtil, Signature, Signer};
-=======
-use super::Signature;
->>>>>>> 4786d680
 
 /// A Solana-based signer that uses an in-memory keypair
 #[derive(Debug)]
