use crate::log::LoggingFormat;
use clap::{command, Parser};

// Common arguments shared between CLI and RPC
#[derive(Debug, Parser)]
#[command(name = "kora")]
pub struct CommonArgs {
    /// Solana RPC endpoint URL
    #[arg(long, env = "RPC_URL", default_value = "http://127.0.0.1:8899")]
    pub rpc_url: String,

    /// API key for authenticating requests to the Kora server (optional) - can be set in `kora.toml`
    #[arg(long, env = "KORA_API_KEY", help_heading = "Authentication")]
    pub api_key: Option<String>,

    /// HMAC secret for request signature authentication (optional, provides stronger security than API key) - can be set in `kora.toml`
    #[arg(long, env = "KORA_HMAC_SECRET", help_heading = "Authentication")]
    pub hmac_secret: Option<String>,

    /// Private key for transaction signing (base58, u8 array, or path to JSON keypair file).
    /// Required unless `skip_signer`, `turnkey_signer`, `vault_signer`, or `privy_signer` is set
    #[arg(long, env = "KORA_PRIVATE_KEY", required_unless_present_any = ["skip_signer", "turnkey_signer", "vault_signer", "privy_signer"], help_heading = "Signing Options")]
    pub private_key: Option<String>,

    /// Path to Kora configuration file (TOML format)
    #[arg(long, default_value = "kora.toml")]
    pub config: String,

    /// Skip signer initialization (useful for testing or operations that don't require signing)
    #[arg(long = "no-load-signer", help_heading = "Signing Options")]
    pub skip_signer: bool,

    /// Use Turnkey remote signer for secure key management
    #[arg(long = "with-turnkey-signer", help_heading = "Turnkey Signer")]
    pub turnkey_signer: bool,

    /// Turnkey API public key for authentication
    #[arg(long, env = "TURNKEY_API_PUBLIC_KEY", help_heading = "Turnkey Signer")]
    pub turnkey_api_public_key: Option<String>,

    /// Turnkey API private key for authentication
    #[arg(long, env = "TURNKEY_API_PRIVATE_KEY", help_heading = "Turnkey Signer")]
    pub turnkey_api_private_key: Option<String>,

    /// Turnkey organization ID where keys are stored
    #[arg(long, env = "TURNKEY_ORGANIZATION_ID", help_heading = "Turnkey Signer")]
    pub turnkey_organization_id: Option<String>,

    /// Turnkey private key ID to use for signing
    #[arg(long, env = "TURNKEY_PRIVATE_KEY_ID", help_heading = "Turnkey Signer")]
    pub turnkey_private_key_id: Option<String>,

    /// Turnkey public key (base58 encoded) for verification
    #[arg(long, env = "TURNKEY_PUBLIC_KEY", help_heading = "Turnkey Signer")]
    pub turnkey_public_key: Option<String>,

    /// Use Privy remote signer for secure wallet management
    #[arg(long = "with-privy-signer", help_heading = "Privy Signer")]
    pub privy_signer: bool,

    /// Privy application ID for authentication
    #[arg(long, env = "PRIVY_APP_ID", help_heading = "Privy Signer")]
    pub privy_app_id: Option<String>,

    /// Privy application secret for authentication
    #[arg(long, env = "PRIVY_APP_SECRET", help_heading = "Privy Signer")]
    pub privy_app_secret: Option<String>,

    /// Privy wallet ID to use for signing
    #[arg(long, env = "PRIVY_WALLET_ID", help_heading = "Privy Signer")]
    pub privy_wallet_id: Option<String>,

    /// Use HashiCorp Vault signer for enterprise key management
    #[arg(long, help_heading = "Vault Signer")]
    pub vault_signer: bool,

    /// HashiCorp Vault server address
    #[arg(long, env = "VAULT_ADDR", help_heading = "Vault Signer")]
    pub vault_addr: Option<String>,

    /// HashiCorp Vault authentication token
    #[arg(long, env = "VAULT_TOKEN", help_heading = "Vault Signer")]
    pub vault_token: Option<String>,

    /// Key name in Vault to use for signing
    #[arg(long, env = "VAULT_KEY_NAME", help_heading = "Vault Signer")]
    pub vault_key_name: Option<String>,

    /// Vault public key (base58 encoded) for verification
    #[arg(long, env = "VAULT_PUBKEY", help_heading = "Vault Signer")]
    pub vault_pubkey: Option<String>,

    /// Validate configuration file and show results (fast, no RPC calls)
    #[arg(long)]
    pub validate_config: bool,

    /// Validate configuration file with RPC validation (slower but more thorough)
    #[arg(long)]
    pub validate_config_with_rpc: bool,
}

// RPC-specific arguments
#[derive(Debug, Parser)]
#[command(name = "kora-rpc", author, version, about = "RPC server for Kora gasless relayer", long_about = None)]
pub struct RpcArgs {
    #[command(flatten)]
    pub common: CommonArgs,

    /// HTTP port to listen on for RPC requests
    #[arg(short = 'p', long, default_value = "8080")]
    pub port: Option<u16>,

    /// Output format for logs (standard or json)
    #[arg(long, default_value = "standard")]
    pub logging_format: LoggingFormat,
<<<<<<< HEAD
=======

    /// Prometheus metrics endpoint URL for monitoring
    #[arg(long, default_value = None)]
    pub metrics_endpoint: Option<String>,
>>>>>>> c6574d2a
}

// CLI-specific arguments
#[derive(Debug, Parser)]
pub struct CliArgs {
    #[command(flatten)]
    pub common: CommonArgs,
}<|MERGE_RESOLUTION|>--- conflicted
+++ resolved
@@ -113,13 +113,6 @@
     /// Output format for logs (standard or json)
     #[arg(long, default_value = "standard")]
     pub logging_format: LoggingFormat,
-<<<<<<< HEAD
-=======
-
-    /// Prometheus metrics endpoint URL for monitoring
-    #[arg(long, default_value = None)]
-    pub metrics_endpoint: Option<String>,
->>>>>>> c6574d2a
 }
 
 // CLI-specific arguments
