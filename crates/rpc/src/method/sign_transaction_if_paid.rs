--- conflicted
+++ resolved
@@ -1,13 +1,7 @@
 use kora_lib::{
     config::ValidationConfig,
-<<<<<<< HEAD
-    transaction::{
-        decode_b58_transaction, sign_transaction_if_paid as lib_sign_transaction_if_paid,
-    },
-=======
-    transaction::{sign_transaction_if_paid as lib_sign_transaction_if_paid, TokenPriceInfo},
+    transaction::{sign_transaction_if_paid as lib_sign_transaction_if_paid},
     types::TransactionEncoding,
->>>>>>> ba7c0ce7
     KoraError,
 };
 use serde::{Deserialize, Serialize};
@@ -35,11 +29,6 @@
     validation: &ValidationConfig,
     request: SignTransactionIfPaidRequest,
 ) -> Result<SignTransactionIfPaidResponse, KoraError> {
-<<<<<<< HEAD
-    let transaction = decode_b58_transaction(&request.transaction)?;
-    let (transaction, signed_transaction) =
-        lib_sign_transaction_if_paid(rpc_client, validation, transaction, request.margin).await?;
-=======
     let encoding = request.encoding.unwrap_or_default();
     let transaction = encoding.decode_transaction(&request.transaction)?;
     let (transaction, signed_transaction) = lib_sign_transaction_if_paid(
@@ -47,10 +36,8 @@
         validation,
         transaction,
         request.margin,
-        request.token_price_info,
     )
     .await?;
->>>>>>> ba7c0ce7
 
     let encoded = encoding.encode_transaction(&transaction)?;
 
